#include "commands.hh"

#include "buffer.hh"
#include "buffer_manager.hh"
#include "buffer_utils.hh"
#include "client.hh"
#include "client_manager.hh"
#include "command_manager.hh"
#include "completion.hh"
#include "context.hh"
#include "event_manager.hh"
#include "face_registry.hh"
#include "file.hh"
#include "hash_map.hh"
#include "highlighter.hh"
#include "highlighters.hh"
#include "input_handler.hh"
#include "insert_completer.hh"
#include "normal.hh"
#include "option_manager.hh"
#include "option_types.hh"
#include "parameters_parser.hh"
#include "ranges.hh"
#include "ranked_match.hh"
#include "regex.hh"
#include "register_manager.hh"
#include "remote.hh"
#include "shell_manager.hh"
#include "string.hh"
#include "user_interface.hh"
#include "window.hh"

#include <functional>
#include <utility>

#include <sys/types.h>
#include <sys/stat.h>
#include <fcntl.h>
#include <unistd.h>

#if defined(__GLIBC__) || defined(__CYGWIN__)
#include <malloc.h>
#endif

namespace Kakoune
{

extern const char* version;

namespace
{

Buffer* open_fifo(StringView name, StringView filename, Buffer::Flags flags, bool scroll)
{
    int fd = open(parse_filename(filename).c_str(), O_RDONLY | O_NONBLOCK);
    fcntl(fd, F_SETFD, FD_CLOEXEC);
    if (fd < 0)
       throw runtime_error(format("unable to open '{}'", filename));

    return create_fifo_buffer(name.str(), fd, flags, scroll);
}

template<typename... Completers> struct PerArgumentCommandCompleter;

template<> struct PerArgumentCommandCompleter<>
{
    Completions operator()(const Context&, CompletionFlags, CommandParameters,
                           size_t, ByteCount) const { return {}; }
};

template<typename Completer, typename... Rest>
struct PerArgumentCommandCompleter<Completer, Rest...> : PerArgumentCommandCompleter<Rest...>
{
    template<typename C, typename... R>
        requires (not std::is_base_of_v<PerArgumentCommandCompleter<>, std::remove_reference_t<C>>)
    PerArgumentCommandCompleter(C&& completer, R&&... rest)
      : PerArgumentCommandCompleter<Rest...>(std::forward<R>(rest)...),
        m_completer(std::forward<C>(completer)) {}

    Completions operator()(const Context& context, CompletionFlags flags,
                           CommandParameters params, size_t token_to_complete,
                           ByteCount pos_in_token) const
    {
        if (token_to_complete == 0)
        {
            const String& arg = token_to_complete < params.size() ?
                                params[token_to_complete] : String();
            return m_completer(context, flags, arg, pos_in_token);
        }
        return PerArgumentCommandCompleter<Rest...>::operator()(
            context, flags, params.subrange(1),
            token_to_complete-1, pos_in_token);
    }

    Completer m_completer;
};

template<typename... Completers>
PerArgumentCommandCompleter<std::decay_t<Completers>...>
make_completer(Completers&&... completers)
{
    return {std::forward<Completers>(completers)...};
}

template<typename Completer>
auto add_flags(Completer completer, Completions::Flags completions_flags)
{
    return [completer=std::move(completer), completions_flags]
           (const Context& context, CompletionFlags flags, StringView prefix, ByteCount cursor_pos) {
        Completions res = completer(context, flags, prefix, cursor_pos);
        res.flags |= completions_flags;
        return res;
    };
}

template<typename Completer>
auto menu(Completer completer)
{
    return add_flags(std::move(completer), Completions::Flags::Menu);
}

template<bool menu>
auto filename_completer = make_completer(
    [](const Context& context, CompletionFlags flags, StringView prefix, ByteCount cursor_pos)
    { return Completions{ 0_byte, cursor_pos,
                          complete_filename(prefix,
                                            context.options()["ignored_files"].get<Regex>(),
                                            cursor_pos, FilenameFlags::Expand),
                                            menu ? Completions::Flags::Menu : Completions::Flags::None}; });

template<bool ignore_current = false>
static Completions complete_buffer_name(const Context& context, CompletionFlags flags,
                                        StringView prefix, ByteCount cursor_pos)
{
    struct RankedMatchAndBuffer : RankedMatch
    {
        RankedMatchAndBuffer(RankedMatch  m, const Buffer* b)
            : RankedMatch{std::move(m)}, buffer{b} {}

        using RankedMatch::operator==;
        using RankedMatch::operator<;

        const Buffer* buffer;
    };

    StringView query = prefix.substr(0, cursor_pos);
    Vector<RankedMatchAndBuffer> filename_matches;
    Vector<RankedMatchAndBuffer> matches;
    for (const auto& buffer : BufferManager::instance())
    {
        if (ignore_current and buffer.get() == &context.buffer())
            continue;

        StringView bufname = buffer->display_name();
        if (buffer->flags() & Buffer::Flags::File)
        {
            if (RankedMatch match{split_path(bufname).second, query})
            {
                filename_matches.emplace_back(match, buffer.get());
                continue;
            }
        }
        if (RankedMatch match{bufname, query})
            matches.emplace_back(match, buffer.get());
    }
    std::sort(filename_matches.begin(), filename_matches.end());
    std::sort(matches.begin(), matches.end());

    CandidateList res;
    for (auto& match : filename_matches)
        res.push_back(match.buffer->display_name());
    for (auto& match : matches)
        res.push_back(match.buffer->display_name());

    return { 0, cursor_pos, res };
}

template<typename Func>
auto make_single_word_completer(Func&& func)
{
    return make_completer(
        [func = std::move(func)](const Context& context, CompletionFlags flags,
               StringView prefix, ByteCount cursor_pos) -> Completions {
            auto candidate = { func(context) };
            return { 0_byte, cursor_pos, complete(prefix, cursor_pos, candidate) }; });
}

const ParameterDesc no_params{ {}, ParameterDesc::Flags::None, 0, 0 };
const ParameterDesc single_param{ {}, ParameterDesc::Flags::None, 1, 1 };
const ParameterDesc single_optional_param{ {}, ParameterDesc::Flags::None, 0, 1 };
const ParameterDesc double_params{ {}, ParameterDesc::Flags::None, 2, 2 };

static Completions complete_scope(const Context&, CompletionFlags,
                                  StringView prefix, ByteCount cursor_pos)
{
   static constexpr StringView scopes[] = { "global", "buffer", "window", };
   return { 0_byte, cursor_pos, complete(prefix, cursor_pos, scopes) };
}

static Completions complete_scope_including_current(const Context&, CompletionFlags,
                                  StringView prefix, ByteCount cursor_pos)
{
   static constexpr StringView scopes[] = { "global", "buffer", "window", "current" };
   return { 0_byte, cursor_pos, complete(prefix, cursor_pos, scopes) };
}

static Completions complete_scope_no_global(const Context&, CompletionFlags,
                                            StringView prefix, ByteCount cursor_pos)
{
   static constexpr StringView scopes[] = { "buffer", "window", "current" };
   return { 0_byte, cursor_pos, complete(prefix, cursor_pos, scopes) };
}


static Completions complete_command_name(const Context& context, CompletionFlags,
                                         StringView prefix, ByteCount cursor_pos)
{
   return CommandManager::instance().complete_command_name(
       context, prefix.substr(0, cursor_pos));
}

struct ShellScriptCompleter
{
    ShellScriptCompleter(String shell_script,
                         Completions::Flags flags = Completions::Flags::None)
      : m_shell_script{std::move(shell_script)}, m_flags(flags) {}

    Completions operator()(const Context& context, CompletionFlags flags,
                           CommandParameters params, size_t token_to_complete,
                           ByteCount pos_in_token)
    {
        if (flags & CompletionFlags::Fast) // no shell on fast completion
            return Completions{};

        ShellContext shell_context{
            params,
            { { "token_to_complete", to_string(token_to_complete) },
              { "pos_in_token",      to_string(pos_in_token) } }
        };
        String output = ShellManager::instance().eval(m_shell_script, context, {},
                                                      ShellManager::Flags::WaitForStdout,
                                                      shell_context).first;
        CandidateList candidates;
        for (auto&& candidate : output | split<StringView>('\n'))
            candidates.push_back(candidate.str());

        return {0_byte, pos_in_token, std::move(candidates), m_flags};
    }
private:
    String m_shell_script;
    Completions::Flags m_flags;
};

struct ShellCandidatesCompleter
{
    ShellCandidatesCompleter(String shell_script,
                             Completions::Flags flags = Completions::Flags::None)
      : m_shell_script{std::move(shell_script)}, m_flags(flags) {}

    Completions operator()(const Context& context, CompletionFlags flags,
                           CommandParameters params, size_t token_to_complete,
                           ByteCount pos_in_token)
    {
        if (flags & CompletionFlags::Start)
            m_token = -1;

        if (m_token != token_to_complete)
        {
            ShellContext shell_context{
                params,
                { { "token_to_complete", to_string(token_to_complete) } }
            };
            String output = ShellManager::instance().eval(m_shell_script, context, {},
                                                          ShellManager::Flags::WaitForStdout,
                                                          shell_context).first;
            m_candidates.clear();
            for (auto c : output | split<StringView>('\n'))
                m_candidates.emplace_back(c.str(), used_letters(c));
            m_token = token_to_complete;
        }

        StringView query = params[token_to_complete].substr(0, pos_in_token);
        UsedLetters query_letters = used_letters(query);
        Vector<RankedMatch> matches;
        for (const auto& candidate : m_candidates)
        {
            if (RankedMatch match{candidate.first, candidate.second, query, query_letters})
                matches.push_back(match);
        }

        constexpr size_t max_count = 100;
        CandidateList res;
        // Gather best max_count matches
        for_n_best(matches, max_count, [](auto& lhs, auto& rhs) { return rhs < lhs; },
                   [&] (const RankedMatch& m) {
            if (not res.empty() and res.back() == m.candidate())
                return false;
            res.push_back(m.candidate().str());
            return true;
        });

        return Completions{0_byte, pos_in_token, std::move(res), m_flags};
    }

private:
    String m_shell_script;
    Vector<std::pair<String, UsedLetters>, MemoryDomain::Completion> m_candidates;
    int m_token = -1;
    Completions::Flags m_flags;
};

template<typename Completer>
struct PromptCompleterAdapter
{
    PromptCompleterAdapter(Completer completer) : m_completer{std::move(completer)} {}

    operator PromptCompleter() &&
    {
        if (not m_completer)
            return {};
        return [completer=std::move(m_completer)](const Context& context, CompletionFlags flags,
                                                  StringView prefix, ByteCount cursor_pos) {
            return completer(context, flags, {String{String::NoCopy{}, prefix}}, 0, cursor_pos);
        };
    }

private:
    Completer m_completer;
};

Scope* get_scope_ifp(StringView scope, const Context& context)
{
    if (prefix_match("global", scope))
        return &GlobalScope::instance();
    else if (prefix_match("buffer", scope))
        return &context.buffer();
    else if (prefix_match("window", scope))
        return &context.window();
    else if (prefix_match(scope, "buffer="))
        return &BufferManager::instance().get_buffer(scope.substr(7_byte));
    return nullptr;
}

Scope& get_scope(StringView scope, const Context& context)
{
    if (auto s = get_scope_ifp(scope, context))
        return *s;
    throw runtime_error(format("no such scope: '{}'", scope));
}

struct CommandDesc
{
    const char* name;
    const char* alias;
    const char* docstring;
    ParameterDesc params;
    CommandFlags flags;
    CommandHelper helper;
    CommandCompleter completer;
    void (*func)(const ParametersParser&, Context&, const ShellContext&);
};

template<bool force_reload>
void edit(const ParametersParser& parser, Context& context, const ShellContext&)
{
    const bool scratch = (bool)parser.get_switch("scratch");

    if (parser.positional_count() == 0 and not force_reload and not scratch)
        throw wrong_argument_count();

    const bool no_hooks = context.hooks_disabled();
    const auto flags = (no_hooks ? Buffer::Flags::NoHooks : Buffer::Flags::None) |
       (parser.get_switch("debug") ? Buffer::Flags::Debug : Buffer::Flags::None);

    auto& buffer_manager = BufferManager::instance();
    const auto& name = parser.positional_count() > 0 ?
        parser[0] : (scratch ? generate_buffer_name("*scratch-{}*") : context.buffer().name());

    Buffer* buffer = buffer_manager.get_buffer_ifp(name);
    if (scratch)
    {
        if (parser.get_switch("readonly") or parser.get_switch("fifo") or parser.get_switch("scroll"))
            throw runtime_error("scratch is not compatible with readonly, fifo or scroll");

        if (buffer == nullptr or force_reload)
        {
            if (buffer != nullptr and force_reload)
                buffer_manager.delete_buffer(*buffer);
            buffer = create_buffer_from_string(std::move(name), flags, {});
        }
        else if (buffer->flags() & Buffer::Flags::File)
            throw runtime_error(format("buffer '{}' exists but is not a scratch buffer", name));
    }
    else if (force_reload and buffer and buffer->flags() & Buffer::Flags::File)
    {
        reload_file_buffer(*buffer);
    }
    else
    {
        if (auto fifo = parser.get_switch("fifo"))
            buffer = open_fifo(name, *fifo, flags, (bool)parser.get_switch("scroll"));
        else if (not buffer)
        {
            buffer = parser.get_switch("existing") ? open_file_buffer(name, flags)
                                                   : open_or_create_file_buffer(name, flags);
            if (buffer->flags() & Buffer::Flags::New)
                context.print_status({ format("new file '{}'", name),
                                       context.faces()["StatusLine"] });
        }

        buffer->flags() &= ~Buffer::Flags::NoHooks;
        if (parser.get_switch("readonly"))
        {
            buffer->flags() |= Buffer::Flags::ReadOnly;
            buffer->options().get_local_option("readonly").set(true);
        }
    }

    Buffer* current_buffer = context.has_buffer() ? &context.buffer() : nullptr;

    const size_t param_count = parser.positional_count();
    if (current_buffer and (buffer != current_buffer or param_count > 1))
        context.push_jump();

    if (buffer != current_buffer)
        context.change_buffer(*buffer);
    buffer = &context.buffer(); // change_buffer hooks might change the buffer again

    if (parser.get_switch("fifo") and not parser.get_switch("scroll"))
        context.selections_write_only() = { *buffer, Selection{} };
    else if (param_count > 1 and not parser[1].empty())
    {
        int line = std::max(0, str_to_int(parser[1]) - 1);
        int column = param_count > 2 and not parser[2].empty() ?
                     std::max(0, str_to_int(parser[2]) - 1) : 0;

        auto& buffer = context.buffer();
        context.selections_write_only() = { buffer, buffer.clamp({ line,  column }) };
        if (context.has_window())
            context.window().center_line(context.selections().main().cursor().line);
    }
}

ParameterDesc edit_params{
    { { "existing", { false, "fail if the file does not exist, do not open a new file" } },
      { "scratch",  { false, "create a scratch buffer, not linked to a file" } },
      { "debug",    { false, "create buffer as debug output" } },
      { "fifo",     { true,  "create a buffer reading its content from a named fifo" } },
      { "readonly", { false, "create a buffer in readonly mode" } },
      { "scroll",   { false, "place the initial cursor so that the fifo will scroll to show new data" } } },
      ParameterDesc::Flags::None, 0, 3
};
const CommandDesc edit_cmd = {
    "edit",
    "e",
    "edit [<switches>] <filename> [<line> [<column>]]: open the given filename in a buffer",
    edit_params,
    CommandFlags::None,
    CommandHelper{},
    filename_completer<false>,
    edit<false>
};

const CommandDesc force_edit_cmd = {
    "edit!",
    "e!",
    "edit! [<switches>] <filename> [<line> [<column>]]: open the given filename in a buffer, "
    "force reload if needed",
    edit_params,
    CommandFlags::None,
    CommandHelper{},
    filename_completer<false>,
    edit<true>
};

const ParameterDesc write_params = {
    {
        { "sync", { false, "force the synchronization of the file onto the filesystem" } },
        { "method", { true, "explicit writemethod (replace|overwrite)" } },
        { "force", { false, "Allow overwriting existing file with explicit filename" } }
    },
    ParameterDesc::Flags::SwitchesOnlyAtStart, 0, 1
};

const ParameterDesc write_params_except_force = {
    {
        { "sync", { false, "force the synchronization of the file onto the filesystem" } },
        { "method", { true, "explicit writemethod (replace|overwrite)" } },
    },
    ParameterDesc::Flags::SwitchesOnlyAtStart, 0, 1
};

auto parse_write_method(StringView str)
{
    constexpr auto desc = enum_desc(Meta::Type<WriteMethod>{});
    auto it = find_if(desc, [str](const EnumDesc<WriteMethod>& d) { return d.name == str; });
    if (it == desc.end())
        throw runtime_error(format("invalid writemethod '{}'", str));
    return it->value;
}

void do_write_buffer(Context& context, Optional<String> filename, WriteFlags flags, Optional<WriteMethod> write_method = {})
{
    Buffer& buffer = context.buffer();
    const bool is_file = (bool)(buffer.flags() & Buffer::Flags::File);

    if (not filename and !is_file)
        throw runtime_error("cannot write a non file buffer without a filename");

    const bool is_readonly = (bool)(context.buffer().flags() & Buffer::Flags::ReadOnly);
    // if the buffer is in read-only mode and we try to save it directly
    // or we try to write to it indirectly using e.g. a symlink, throw an error
    if (is_file and is_readonly and
        (not filename or real_path(*filename) == buffer.name()))
        throw runtime_error("cannot overwrite the buffer when in readonly mode");

    auto effective_filename = filename ? parse_filename(*filename) : buffer.name();
    if (filename and not (flags & WriteFlags::Force) and
        real_path(effective_filename) != buffer.name() and
        regular_file_exists(effective_filename))
        throw runtime_error("cannot overwrite existing file without -force");

    auto method = write_method.value_or_compute([&] { return context.options()["writemethod"].get<WriteMethod>(); });

    context.hooks().run_hook(Hook::BufWritePre, effective_filename, context);
    write_buffer_to_file(buffer, effective_filename, method, flags);
    context.hooks().run_hook(Hook::BufWritePost, effective_filename, context);
}

template<bool force = false>
void write_buffer(const ParametersParser& parser, Context& context, const ShellContext&)
{
    return do_write_buffer(context,
                           parser.positional_count() > 0 ? parser[0] : Optional<String>{},
                           (parser.get_switch("sync") ? WriteFlags::Sync : WriteFlags::None) |
                           (parser.get_switch("force") or force ? WriteFlags::Force : WriteFlags::None),
                           parser.get_switch("method").map(parse_write_method));
}

const CommandDesc write_cmd = {
    "write",
    "w",
    "write [<switches>] [<filename>]: write the current buffer to its file "
    "or to <filename> if specified",
    write_params,
    CommandFlags::None,
    CommandHelper{},
    filename_completer<false>,
    write_buffer,
};

const CommandDesc force_write_cmd = {
    "write!",
    "w!",
    "write! [<switches>] [<filename>]: write the current buffer to its file "
    "or to <filename> if specified, even when the file is write protected",
    write_params_except_force,
    CommandFlags::None,
    CommandHelper{},
    filename_completer<false>,
    write_buffer<true>,
};

void write_all_buffers(const Context& context, bool sync = false, Optional<WriteMethod> write_method = {})
{
    // Copy buffer list because hooks might be creating/deleting buffers
    Vector<SafePtr<Buffer>> buffers;
    for (auto& buffer : BufferManager::instance())
        buffers.emplace_back(buffer.get());

    for (auto& buffer : buffers)
    {
        if ((buffer->flags() & Buffer::Flags::File) and
            ((buffer->flags() & Buffer::Flags::New) or
             buffer->is_modified())
            and !(buffer->flags() & Buffer::Flags::ReadOnly))
        {
            auto method = write_method.value_or_compute([&] { return context.options()["writemethod"].get<WriteMethod>(); });
            auto flags = sync ? WriteFlags::Sync : WriteFlags::None;
            buffer->run_hook_in_own_context(Hook::BufWritePre, buffer->name(), context.name());
            write_buffer_to_file(*buffer, buffer->name(), method, flags);
            buffer->run_hook_in_own_context(Hook::BufWritePost, buffer->name(), context.name());
        }
    }
}

const CommandDesc write_all_cmd = {
    "write-all",
    "wa",
    "write-all [<switches>]: write all changed buffers that are associated to a file",
    ParameterDesc{
        write_params_except_force.switches,
        ParameterDesc::Flags::None, 0, 0
    },
    CommandFlags::None,
    CommandHelper{},
    CommandCompleter{},
    [](const ParametersParser& parser, Context& context, const ShellContext&){
        write_all_buffers(context,
                          (bool)parser.get_switch("sync"),
                          parser.get_switch("method").map(parse_write_method));
    }
};

static void ensure_all_buffers_are_saved()
{
    auto is_modified = [](const std::unique_ptr<Buffer>& buf) {
        return (buf->flags() & Buffer::Flags::File) and buf->is_modified();
    };

    auto it = find_if(BufferManager::instance(), is_modified);
    const auto end = BufferManager::instance().end();
    if (it == end)
        return;

    String message = format("{} modified buffers remaining: [",
                            std::count_if(it, end, is_modified));
    while (it != end)
    {
        message += (*it)->name();
        it = std::find_if(it+1, end, is_modified);
        message += (it != end) ? ", " : "]";
    }
    throw runtime_error(message);
}

template<bool force>
void kill(const ParametersParser& parser, Context& context, const ShellContext&)
{
    auto& client_manager = ClientManager::instance();

    if (not force)
        ensure_all_buffers_are_saved();

    const int status = parser.positional_count() > 0 ? str_to_int(parser[0]) : 0;
    while (not client_manager.empty())
        client_manager.remove_client(**client_manager.begin(), true, status);

    throw kill_session{status};
}

const CommandDesc kill_cmd = {
    "kill",
    nullptr,
    "kill [<exit status>]: terminate the current session, the server and all clients connected. "
    "An optional integer parameter can set the server and client processes exit status",
    { {}, ParameterDesc::Flags::SwitchesAsPositional, 0, 1 },
    CommandFlags::None,
    CommandHelper{},
    CommandCompleter{},
    kill<false>
};


const CommandDesc force_kill_cmd = {
    "kill!",
    nullptr,
    "kill! [<exit status>]: force the termination of the current session, the server and all clients connected. "
    "An optional integer parameter can set the server and client processes exit status",
    { {}, ParameterDesc::Flags::SwitchesAsPositional, 0, 1 },
    CommandFlags::None,
    CommandHelper{},
    CommandCompleter{},
    kill<true>
};

template<bool force>
void quit(const ParametersParser& parser, Context& context, const ShellContext&)
{
    if (not force and ClientManager::instance().count() == 1 and not Server::instance().is_daemon())
        ensure_all_buffers_are_saved();

    const int status = parser.positional_count() > 0 ? str_to_int(parser[0]) : 0;
    ClientManager::instance().remove_client(context.client(), true, status);
}

const CommandDesc quit_cmd = {
    "quit",
    "q",
    "quit [<exit status>]: quit current client, and the kakoune session if the client is the last "
    "(if not running in daemon mode). "
    "An optional integer parameter can set the client exit status",
    { {}, ParameterDesc::Flags::SwitchesAsPositional, 0, 1 },
    CommandFlags::None,
    CommandHelper{},
    CommandCompleter{},
    quit<false>
};

const CommandDesc force_quit_cmd = {
    "quit!",
    "q!",
    "quit! [<exit status>]: quit current client, and the kakoune session if the client is the last "
    "(if not running in daemon mode). Force quit even if the client is the "
    "last and some buffers are not saved. "
    "An optional integer parameter can set the client exit status",
    { {}, ParameterDesc::Flags::SwitchesAsPositional, 0, 1 },
    CommandFlags::None,
    CommandHelper{},
    CommandCompleter{},
    quit<true>
};

template<bool force>
void write_quit(const ParametersParser& parser, Context& context,
                const ShellContext& shell_context)
{
    do_write_buffer(context, {},
                    parser.get_switch("sync") ? WriteFlags::Sync : WriteFlags::None,
                    parser.get_switch("method").map(parse_write_method));
    quit<force>(parser, context, shell_context);
}

const CommandDesc write_quit_cmd = {
    "write-quit",
    "wq",
    "write-quit [<switches>] [<exit status>]: write current buffer and quit current client. "
    "An optional integer parameter can set the client exit status",
    write_params_except_force,
    CommandFlags::None,
    CommandHelper{},
    CommandCompleter{},
    write_quit<false>
};

const CommandDesc force_write_quit_cmd = {
    "write-quit!",
    "wq!",
    "write-quit! [<switches>] [<exit status>] write: current buffer and quit current client, even if other buffers are not saved. "
    "An optional integer parameter can set the client exit status",
    write_params_except_force,
    CommandFlags::None,
    CommandHelper{},
    CommandCompleter{},
    write_quit<true>
};

const CommandDesc write_all_quit_cmd = {
    "write-all-quit",
    "waq",
    "write-all-quit [<switches>] [<exit status>]: write all buffers associated to a file and quit current client. "
    "An optional integer parameter can set the client exit status.",
    write_params_except_force,
    CommandFlags::None,
    CommandHelper{},
    CommandCompleter{},
    [](const ParametersParser& parser, Context& context, const ShellContext& shell_context)
    {
        write_all_buffers(context,
                          (bool)parser.get_switch("sync"),
                          parser.get_switch("method").map(parse_write_method));
        quit<false>(parser, context, shell_context);
    }
};

const CommandDesc buffer_cmd = {
    "buffer",
    "b",
    "buffer <name>: set buffer to edit in current client",
    single_param,
    CommandFlags::None,
    CommandHelper{},
    make_completer(menu(complete_buffer_name<true>)),
    [](const ParametersParser& parser, Context& context, const ShellContext&)
    {
        Buffer& buffer = BufferManager::instance().get_buffer(parser[0]);
        if (&buffer != &context.buffer())
        {
            context.push_jump();
            context.change_buffer(buffer);
        }
    }
};

template<bool next>
void cycle_buffer(const ParametersParser& parser, Context& context, const ShellContext&)
{
    Buffer* oldbuf = &context.buffer();
    auto it = find_if(BufferManager::instance(),
                      [oldbuf](const std::unique_ptr<Buffer>& lhs)
                      { return lhs.get() == oldbuf; });
    kak_assert(it != BufferManager::instance().end());

    Buffer* newbuf = nullptr;
    auto cycle = [&] {
        if (not next)
        {
            if (it == BufferManager::instance().begin())
                it = BufferManager::instance().end();
            --it;
        }
        else
        {
            if (++it == BufferManager::instance().end())
                it = BufferManager::instance().begin();
        }
        newbuf = it->get();
    };
    cycle();
    while (newbuf != oldbuf and newbuf->flags() & Buffer::Flags::Debug)
        cycle();

    if (newbuf != oldbuf)
    {
        context.push_jump();
        context.change_buffer(*newbuf);
    }
}

const CommandDesc buffer_next_cmd = {
    "buffer-next",
    "bn",
    "buffer-next: move to the next buffer in the list",
    no_params,
    CommandFlags::None,
    CommandHelper{},
    CommandCompleter{},
    cycle_buffer<true>
};

const CommandDesc buffer_previous_cmd = {
    "buffer-previous",
    "bp",
    "buffer-previous: move to the previous buffer in the list",
    no_params,
    CommandFlags::None,
    CommandHelper{},
    CommandCompleter{},
    cycle_buffer<false>
};

template<bool force>
void delete_buffer(const ParametersParser& parser, Context& context, const ShellContext&)
{
    BufferManager& manager = BufferManager::instance();
    Buffer& buffer = parser.positional_count() == 0 ? context.buffer() : manager.get_buffer(parser[0]);
    if (not force and (buffer.flags() & Buffer::Flags::File) and buffer.is_modified())
        throw runtime_error(format("buffer '{}' is modified", buffer.name()));

    manager.delete_buffer(buffer);
    context.forget_buffer(buffer);
}

const CommandDesc delete_buffer_cmd = {
    "delete-buffer",
    "db",
    "delete-buffer [name]: delete current buffer or the buffer named <name> if given",
    single_optional_param,
    CommandFlags::None,
    CommandHelper{},
    make_completer(menu(complete_buffer_name<false>)),
    delete_buffer<false>
};

const CommandDesc force_delete_buffer_cmd = {
    "delete-buffer!",
    "db!",
    "delete-buffer! [name]: delete current buffer or the buffer named <name> if "
    "given, even if the buffer is unsaved",
    single_optional_param,
    CommandFlags::None,
    CommandHelper{},
    make_completer(menu(complete_buffer_name<false>)),
    delete_buffer<true>
};

const CommandDesc rename_buffer_cmd = {
    "rename-buffer",
    nullptr,
    "rename-buffer <name>: change current buffer name",
    ParameterDesc{
        {
            { "scratch",  { false, "convert a file buffer to a scratch buffer" } },
            { "file",  { false, "convert a scratch buffer to a file buffer" } }
        },
        ParameterDesc::Flags::None, 1, 1
    },
    CommandFlags::None,
    CommandHelper{},
    filename_completer<false>,
    [](const ParametersParser& parser, Context& context, const ShellContext&)
    {
        if (parser.get_switch("scratch") and parser.get_switch("file"))
            throw runtime_error("scratch and file are incompatible switches");

        auto& buffer = context.buffer();
        if (parser.get_switch("scratch"))
            buffer.flags() &= ~(Buffer::Flags::File | Buffer::Flags::New);
        if (parser.get_switch("file"))
            buffer.flags() |= Buffer::Flags::File;

        const bool is_file = (buffer.flags() & Buffer::Flags::File);

        if (not buffer.set_name(is_file ? parse_filename(parser[0]) : parser[0]))
            throw runtime_error(format("unable to change buffer name to '{}': a buffer with this name already exists", parser[0]));
    }
};

static constexpr auto highlighter_scopes = { "global/", "buffer/", "window/", "shared/" };

template<bool add>
Completions highlighter_cmd_completer(
    const Context& context, CompletionFlags flags, CommandParameters params,
    size_t token_to_complete, ByteCount pos_in_token)
{
    if (token_to_complete == 0)
    {

        StringView path = params[0];
        auto sep_it = find(path, '/');
        if (sep_it == path.end())
           return { 0_byte, pos_in_token, complete(path, pos_in_token, highlighter_scopes),
                    Completions::Flags::Menu };

        StringView scope{path.begin(), sep_it};
        HighlighterGroup* root = nullptr;
        if (scope == "shared")
            root = &SharedHighlighters::instance();
        else if (auto* s = get_scope_ifp(scope, context))
            root = &s->highlighters().group();
        else
            return {};

        auto offset = scope.length() + 1;
        return offset_pos(root->complete_child(StringView{sep_it+1, path.end()}, pos_in_token - offset, add), offset);
    }
    else if (add and token_to_complete == 1)
    {
        StringView name = params[1];
        return { 0_byte, name.length(), complete(name, pos_in_token, HighlighterRegistry::instance() | transform(&HighlighterRegistry::Item::key)),
                 Completions::Flags::Menu };
    }
    else
        return {};
}

Highlighter& get_highlighter(const Context& context, StringView path)
{
    if (not path.empty() and path.back() == '/')
        path = path.substr(0_byte, path.length() - 1);

    auto sep_it = find(path, '/');
    StringView scope{path.begin(), sep_it};
    auto* root = (scope == "shared") ? static_cast<HighlighterGroup*>(&SharedHighlighters::instance())
                                     : static_cast<HighlighterGroup*>(&get_scope(scope, context).highlighters().group());
    if (sep_it != path.end())
        return root->get_child(StringView{sep_it+1, path.end()});
    return *root;
}

static void redraw_relevant_clients(Context& context, StringView highlighter_path)
{
    StringView scope{highlighter_path.begin(), find(highlighter_path, '/')};
    if (scope == "window")
        context.window().force_redraw();
    else if (scope == "buffer" or prefix_match(scope, "buffer="))
    {
        auto& buffer = scope == "buffer" ? context.buffer() : BufferManager::instance().get_buffer(scope.substr(7_byte));
        for (auto&& client : ClientManager::instance())
        {
            if (&client->context().buffer() == &buffer)
                client->context().window().force_redraw();
        }
    }
    else
    {
        for (auto&& client : ClientManager::instance())
            client->context().window().force_redraw();
    }
}

const CommandDesc arrange_buffers_cmd = {
    "arrange-buffers",
    nullptr,
    "arrange-buffers <buffer>...: reorder the buffers in the buffers list\n"
    "    the named buffers will be moved to the front of the buffer list, in the order given\n"
    "    buffers that do not appear in the parameters will remain at the end of the list, keeping their current order",
    ParameterDesc{{}, ParameterDesc::Flags::None, 1},
    CommandFlags::None,
    CommandHelper{},
    [](const Context& context, CompletionFlags flags, CommandParameters params, size_t, ByteCount cursor_pos)
    {
        return menu(complete_buffer_name<false>)(context, flags, params.back(), cursor_pos);
    },
    [](const ParametersParser& parser, Context&, const ShellContext&)
    {
        BufferManager::instance().arrange_buffers(parser.positionals_from(0));
    }
};

const CommandDesc add_highlighter_cmd = {
    "add-highlighter",
    "addhl",
    "add-highlighter [-override] <path>/<name> <type> <type params>...: add a highlighter to the group identified by <path>\n"
    "    <path> is a '/' delimited path or the parent highlighter, starting with either\n"
    "   'global', 'buffer', 'window' or 'shared', if <name> is empty, it will be autogenerated",
    ParameterDesc{
        { { "override", { false, "replace existing highlighter with same path if it exists" } }, },
        ParameterDesc::Flags::SwitchesOnlyAtStart, 2
    },
    CommandFlags::None,
    [](const Context& context, CommandParameters params) -> String
    {
        if (params.size() > 1)
        {
            HighlighterRegistry& registry = HighlighterRegistry::instance();
            auto it = registry.find(params[1]);
            if (it != registry.end())
            {
                auto docstring = it->value.description->docstring;
                auto desc_params = generate_switches_doc(it->value.description->params.switches);

                if (desc_params.empty())
                    return format("{}:\n{}", params[1], indent(docstring));
                else
                {
                    auto desc_indent = Vector<String>{docstring, "Switches:", indent(desc_params)}
                                           | transform([](auto& s) { return indent(s); });
                    return format("{}:\n{}", params[1], join(desc_indent, "\n"));
                }
            }
        }
        return "";
    },
    highlighter_cmd_completer<true>,
    [](const ParametersParser& parser, Context& context, const ShellContext&)
    {
        HighlighterRegistry& registry = HighlighterRegistry::instance();

        auto begin = parser.begin();
        StringView path = *begin++;
        StringView type = *begin++;
        Vector<String> highlighter_params;
        for (; begin != parser.end(); ++begin)
            highlighter_params.push_back(*begin);

        auto it = registry.find(type);
        if (it == registry.end())
            throw runtime_error(format("no such highlighter type: '{}'", type));

        auto slash = find(path | reverse(), '/');
        if (slash == path.rend())
            throw runtime_error("no parent in path");

        auto auto_name = [](ConstArrayView<String> params) {
            return join(params | transform([](StringView s) { return replace(s, "/", "<slash>"); }), "_");
        };

        String name{slash.base(), path.end()};
        Highlighter& parent = get_highlighter(context, {path.begin(), slash.base() - 1});
        parent.add_child(name.empty() ? auto_name(parser.positionals_from(1)) : std::move(name),
                         it->value.factory(highlighter_params, &parent), (bool)parser.get_switch("override"));

        redraw_relevant_clients(context, path);
    }
};

const CommandDesc remove_highlighter_cmd = {
    "remove-highlighter",
    "rmhl",
    "remove-highlighter <path>: remove highlighter identified by <path>",
    single_param,
    CommandFlags::None,
    CommandHelper{},
    highlighter_cmd_completer<false>,
    [](const ParametersParser& parser, Context& context, const ShellContext&)
    {
        StringView path = parser[0];
        if (not path.empty() and path.back() == '/') // ignore trailing /
            path = path.substr(0_byte, path.length() - 1_byte);

        auto rev_path = path | reverse();
        auto sep_it = find(rev_path, '/');
        if (sep_it == rev_path.end())
            return;
        get_highlighter(context, {path.begin(), sep_it.base()}).remove_child({sep_it.base(), path.end()});
        redraw_relevant_clients(context, path);
    }
};

static Completions complete_hooks(const Context&, CompletionFlags,
                                  StringView prefix, ByteCount cursor_pos)
{
    return { 0_byte, cursor_pos, complete(prefix, cursor_pos, enum_desc(Meta::Type<Hook>{}) | transform(&EnumDesc<Hook>::name)) };
}

const CommandDesc add_hook_cmd = {
    "hook",
    nullptr,
    "hook [<switches>] <scope> <hook_name> <filter> <command>: add <command> in <scope> "
    "to be executed on hook <hook_name> when its parameter matches the <filter> regex\n"
    "<scope> can be:\n"
    "  * global: hook is executed for any buffer or window\n"
    "  * buffer: hook is executed only for the current buffer\n"
    "            (and any window for that buffer)\n"
    "  * window: hook is executed only for the current window\n",
    ParameterDesc{
        { { "group", { true, "set hook group, see remove-hooks" } },
          { "always", { false, "run hook even if hooks are disabled" } },
          { "once", { false, "run the hook only once" } } },
        ParameterDesc::Flags::None, 4, 4
    },
    CommandFlags::None,
    CommandHelper{},
    make_completer(menu(complete_scope), menu(complete_hooks), complete_nothing,
                   [](const Context& context, CompletionFlags flags,
                      StringView prefix, ByteCount cursor_pos)
                   { return CommandManager::instance().complete(
                         context, flags, prefix, cursor_pos); }),
    [](const ParametersParser& parser, Context& context, const ShellContext&)
    {
        auto descs = enum_desc(Meta::Type<Hook>{});
        auto it = find_if(descs, [&](const EnumDesc<Hook>& desc) { return desc.name == parser[1]; });
        if (it == descs.end())
            throw runtime_error{format("no such hook: '{}'", parser[1])};

        Regex regex{parser[2], RegexCompileFlags::Optimize};
        const String& command = parser[3];
        auto group = parser.get_switch("group").value_or(StringView{});

        if (any_of(group, [](char c) { return not is_word(c, { '-' }); }) or
            (not group.empty() and not is_word(group[0])))
            throw runtime_error{format("invalid group name '{}'", group)};

        const auto flags = (parser.get_switch("always") ? HookFlags::Always : HookFlags::None) |
                           (parser.get_switch("once")   ? HookFlags::Once   : HookFlags::None);
        get_scope(parser[0], context).hooks().add_hook(it->value, group.str(), flags,
                                                       std::move(regex), command);
    }
};

const CommandDesc remove_hook_cmd = {
    "remove-hooks",
    "rmhooks",
    "remove-hooks <scope> <group>: remove all hooks whose group matches the regex <group>",
    double_params,
    CommandFlags::None,
    CommandHelper{},
    [](const Context& context, CompletionFlags flags,
       CommandParameters params, size_t token_to_complete,
       ByteCount pos_in_token) -> Completions
    {
        if (token_to_complete == 0)
            return menu(complete_scope)(context, flags, params[0], pos_in_token);
        else if (token_to_complete == 1)
        {
            if (auto scope = get_scope_ifp(params[0], context))
                return { 0_byte, params[0].length(),
                         scope->hooks().complete_hook_group(params[1], pos_in_token),
                         Completions::Flags::Menu };
        }
        return {};
    },
    [](const ParametersParser& parser, Context& context, const ShellContext&)
    {
        get_scope(parser[0], context).hooks().remove_hooks(Regex{parser[1]});
    }
};

const CommandDesc trigger_user_hook_cmd = {
    "trigger-user-hook",
    nullptr,
    "trigger-user-hook <param>: run 'User' hook with <param> as filter string",
    single_param,
    CommandFlags::None,
    CommandHelper{},
    CommandCompleter{},
    [](const ParametersParser& parser, Context& context, const ShellContext&)
    {
        context.hooks().run_hook(Hook::User, parser[0], context);
    }
};

Vector<String> params_to_shell(const ParametersParser& parser)
{
    Vector<String> vars;
    for (size_t i = 0; i < parser.positional_count(); ++i)
        vars.push_back(parser[i]);
    return vars;
}

CommandCompleter make_command_completer(StringView type, StringView param, Completions::Flags completions_flags)
{
    if (type == "file")
    {
        return [=](const Context& context, CompletionFlags flags,
                   CommandParameters params,
                   size_t token_to_complete, ByteCount pos_in_token) {
             const String& prefix = params[token_to_complete];
             const auto& ignored_files = context.options()["ignored_files"].get<Regex>();
             return Completions{0_byte, pos_in_token,
                                complete_filename(prefix, ignored_files,
                                                  pos_in_token, FilenameFlags::Expand),
                                completions_flags};
        };
    }
    else if (type == "client")
    {
        return [=](const Context& context, CompletionFlags flags,
                   CommandParameters params,
                   size_t token_to_complete, ByteCount pos_in_token)
        {
             const String& prefix = params[token_to_complete];
             auto& cm = ClientManager::instance();
             return Completions{0_byte, pos_in_token,
                                cm.complete_client_name(prefix, pos_in_token),
                                completions_flags};
        };
    }
    else if (type == "buffer")
    {
        return [=](const Context& context, CompletionFlags flags,
                   CommandParameters params,
                   size_t token_to_complete, ByteCount pos_in_token)
        {
             return add_flags(complete_buffer_name<false>, completions_flags)(
                 context, flags, params[token_to_complete], pos_in_token);
        };
    }
    else if (type == "shell-script")
    {
        if (param.empty())
            throw runtime_error("shell-script requires a shell script parameter");

        return ShellScriptCompleter{param.str(), completions_flags};
    }
    else if (type == "shell-script-candidates")
    {
        if (param.empty())
            throw runtime_error("shell-script-candidates requires a shell script parameter");

        return ShellCandidatesCompleter{param.str(), completions_flags};
    }
    else if (type == "command")
    {
        return [](const Context& context, CompletionFlags flags,
                  CommandParameters params,
                  size_t token_to_complete, ByteCount pos_in_token)
        {
            return CommandManager::instance().complete(
                context, flags, params, token_to_complete, pos_in_token);
        };
    }
    else if (type == "shell")
    {
        return [=](const Context& context, CompletionFlags flags,
                   CommandParameters params,
                   size_t token_to_complete, ByteCount pos_in_token)
        {
            return add_flags(shell_complete, completions_flags)(
                context, flags, params[token_to_complete], pos_in_token);
        };
    }
    else
        throw runtime_error(format("invalid command completion type '{}'", type));
}

static CommandCompleter parse_completion_switch(const ParametersParser& parser, Completions::Flags completions_flags) {
    for (StringView completion_switch : {"file-completion", "client-completion", "buffer-completion",
                                         "shell-script-completion", "shell-script-candidates",
                                         "command-completion", "shell-completion"})
    {
        if (auto param = parser.get_switch(completion_switch))
        {
            constexpr StringView suffix = "-completion";
            if (completion_switch.ends_with(suffix))
                completion_switch = completion_switch.substr(0, completion_switch.length() - suffix.length());
            return make_command_completer(completion_switch, *param, completions_flags);
        }
    }
    return {};
}

void define_command(const ParametersParser& parser, Context& context, const ShellContext&)
{
    const String& cmd_name = parser[0];
    auto& cm = CommandManager::instance();

    if (not all_of(cmd_name, is_identifier))
        throw runtime_error(format("invalid command name: '{}'", cmd_name));

    if (cm.command_defined(cmd_name) and not parser.get_switch("override"))
        throw runtime_error(format("command '{}' already defined", cmd_name));

    CommandFlags flags = CommandFlags::None;
    if (parser.get_switch("hidden"))
        flags = CommandFlags::Hidden;

    const Completions::Flags completions_flags = parser.get_switch("menu") ?
        Completions::Flags::Menu : Completions::Flags::None;

    const String& commands = parser[1];
    CommandFunc cmd;
    ParameterDesc desc;
    if (auto params = parser.get_switch("params"))
    {
        size_t min = 0, max = -1;
        StringView counts = *params;
        static const Regex re{R"((\d+)?..(\d+)?)"};
        MatchResults<const char*> res;
        if (regex_match(counts.begin(), counts.end(), res, re))
        {
            if (res[1].matched)
                min = (size_t)str_to_int({res[1].first, res[1].second});
            if (res[2].matched)
                max = (size_t)str_to_int({res[2].first, res[2].second});
        }
        else
            min = max = (size_t)str_to_int(counts);

        desc = ParameterDesc{ {}, ParameterDesc::Flags::SwitchesAsPositional, min, max };
        cmd = [=](const ParametersParser& parser, Context& context, const ShellContext& sc) {
            CommandManager::instance().execute(commands, context,
                                               { params_to_shell(parser), sc.env_vars });
        };
    }
    else
    {
        desc = ParameterDesc{ {}, ParameterDesc::Flags::SwitchesAsPositional, 0, 0 };
        cmd = [=](const ParametersParser& parser, Context& context, const ShellContext& sc) {
            CommandManager::instance().execute(commands, context, { {}, sc.env_vars });
        };
    }

    CommandCompleter completer = parse_completion_switch(parser, completions_flags);
    auto docstring = trim_indent(parser.get_switch("docstring").value_or(StringView{}));

    cm.register_command(cmd_name, cmd, docstring, desc, flags, CommandHelper{}, std::move(completer));
}

const CommandDesc define_command_cmd = {
    "define-command",
    "def",
    "define-command [<switches>] <name> <cmds>: define a command <name> executing <cmds>",
    ParameterDesc{
        { { "params",                   { true,  "take parameters, accessible to each shell escape as $0..$N\n"
                                                 "parameter should take the form <count> or <min>..<max> (both omittable)" } },
          { "override",                 { false, "allow overriding an existing command" } },
          { "hidden",                   { false, "do not display the command in completion candidates" } },
          { "docstring",                { true,  "define the documentation string for command" } },
          { "menu",                     { false, "treat completions as the only valid inputs" } },
          { "file-completion",          { false, "complete parameters using filename completion" } },
          { "client-completion",        { false, "complete parameters using client name completion" } },
          { "buffer-completion",        { false, "complete parameters using buffer name completion" } },
          { "command-completion",       { false, "complete parameters using kakoune command completion" } },
          { "shell-completion",         { false, "complete parameters using shell command completion" } },
          { "shell-script-completion",  { true,  "complete parameters using the given shell-script" } },
          { "shell-script-candidates",  { true,  "get the parameter candidates using the given shell-script" } } },
        ParameterDesc::Flags::None,
        2, 2
    },
    CommandFlags::None,
    CommandHelper{},
    CommandCompleter{},
    define_command
};

static Completions complete_alias_name(const Context& context, CompletionFlags,
                                       StringView prefix, ByteCount cursor_pos)
{
   return { 0_byte, cursor_pos, complete(prefix, cursor_pos,
                                           context.aliases().flatten_aliases()
                                         | transform(&HashItem<String, String>::key))};
}

const CommandDesc alias_cmd = {
    "alias",
    nullptr,
    "alias <scope> <alias> <command>: alias <alias> to <command> in <scope>",
    ParameterDesc{{}, ParameterDesc::Flags::None, 3, 3},
    CommandFlags::None,
    CommandHelper{},
    make_completer(menu(complete_scope), complete_alias_name, complete_command_name),
    [](const ParametersParser& parser, Context& context, const ShellContext&)
    {
        if (not CommandManager::instance().command_defined(parser[2]))
            throw runtime_error(format("no such command: '{}'", parser[2]));

        AliasRegistry& aliases = get_scope(parser[0], context).aliases();
        aliases.add_alias(parser[1], parser[2]);
    }
};

const CommandDesc unalias_cmd = {
    "unalias",
    nullptr,
    "unalias <scope> <alias> [<expected>]: remove <alias> from <scope>\n"
    "If <expected> is specified, remove <alias> only if its value is <expected>",
    ParameterDesc{{}, ParameterDesc::Flags::None, 2, 3},
    CommandFlags::None,
    CommandHelper{},
    make_completer(menu(complete_scope), complete_alias_name, complete_command_name),
    [](const ParametersParser& parser, Context& context, const ShellContext&)
    {
        AliasRegistry& aliases = get_scope(parser[0], context).aliases();
        if (parser.positional_count() == 3 and
            aliases[parser[1]] != parser[2])
            return;
        aliases.remove_alias(parser[1]);
    }
};

const CommandDesc complete_command_cmd = {
    "complete-command",
    "compl",
    "complete-command [<switches>] <name> <type> [<param>]\n"
    "define command completion",
    ParameterDesc{
        { { "menu",                     { false, "treat completions as the only valid inputs" } }, },
        ParameterDesc::Flags::None, 2, 3},
    CommandFlags::None,
    CommandHelper{},
    make_completer(complete_command_name),
    [](const ParametersParser& parser, Context& context, const ShellContext&)
    {
        const Completions::Flags flags = parser.get_switch("menu") ? Completions::Flags::Menu : Completions::Flags::None;
        CommandCompleter completer = make_command_completer(parser[1], parser.positional_count() >= 3 ? parser[2] : StringView{}, flags);
        CommandManager::instance().set_command_completer(parser[0], std::move(completer));
    }
};

const CommandDesc echo_cmd = {
    "echo",
    nullptr,
    "echo <params>...: display given parameters in the status line",
    ParameterDesc{
        { { "markup", { false, "parse markup" } },
          { "quoting", { true, "quote each argument separately using the given style (raw|kakoune|shell)" } },
          { "to-file", { true, "echo contents to given filename" } },
          { "debug", { false, "write to debug buffer instead of status line" } } },
        ParameterDesc::Flags::SwitchesOnlyAtStart
    },
    CommandFlags::None,
    CommandHelper{},
    CommandCompleter{},
    [](const ParametersParser& parser, Context& context, const ShellContext&)
    {
        String message;
        if (auto quoting = parser.get_switch("quoting"))
            message = join(parser | transform(quoter(option_from_string(Meta::Type<Quoting>{}, *quoting))),
                           ' ', false);
        else
            message = join(parser, ' ', false);

        if (auto filename = parser.get_switch("to-file"))
            return write_to_file(*filename, message);

        if (parser.get_switch("debug"))
            write_to_debug_buffer(message);
        else if (parser.get_switch("markup"))
            context.print_status(parse_display_line(message, context.faces()));
        else
            context.print_status({message, context.faces()["StatusLine"]});
    }
};

KeymapMode parse_keymap_mode(StringView str, const KeymapManager::UserModeList& user_modes)
{
    if (prefix_match("normal", str)) return KeymapMode::Normal;
    if (prefix_match("insert", str)) return KeymapMode::Insert;
    if (prefix_match("menu", str))   return KeymapMode::Menu;
    if (prefix_match("prompt", str)) return KeymapMode::Prompt;
    if (prefix_match("goto", str))   return KeymapMode::Goto;
    if (prefix_match("view", str))   return KeymapMode::View;
    if (prefix_match("user", str))   return KeymapMode::User;
    if (prefix_match("object", str)) return KeymapMode::Object;

    auto it = find(user_modes, str);
    if (it == user_modes.end())
        throw runtime_error(format("no such keymap mode: '{}'", str));

    char offset = static_cast<char>(KeymapMode::FirstUserMode);
    return (KeymapMode)(std::distance(user_modes.begin(), it) + offset);
}

static constexpr auto modes = make_array<StringView>({ "normal", "insert", "menu", "prompt", "goto", "view", "user", "object" });

const CommandDesc debug_cmd = {
    "debug",
    nullptr,
    "debug <command>: write some debug information to the *debug* buffer",
    ParameterDesc{{}, ParameterDesc::Flags::SwitchesOnlyAtStart, 1},
    CommandFlags::None,
    CommandHelper{},
    make_completer(
        [](const Context& context, CompletionFlags flags,
           StringView prefix, ByteCount cursor_pos) -> Completions {
               auto c = {"info", "buffers", "options", "memory", "shared-strings",
                         "profile-hash-maps", "faces", "mappings", "regex", "registers"};
               return { 0_byte, cursor_pos, complete(prefix, cursor_pos, c), Completions::Flags::Menu };
    }),
    [](const ParametersParser& parser, Context& context, const ShellContext&)
    {
        if (parser[0] == "info")
        {
            write_to_debug_buffer(format("version: {}", version));
            write_to_debug_buffer(format("pid: {}", getpid()));
            write_to_debug_buffer(format("session: {}", Server::instance().session()));
            #ifdef KAK_DEBUG
            write_to_debug_buffer("build: debug");
            #else
            write_to_debug_buffer("build: release");
            #endif
        }
        else if (parser[0] == "buffers")
        {
            write_to_debug_buffer("Buffers:");
            for (auto& buffer : BufferManager::instance())
                write_to_debug_buffer(buffer->debug_description());
        }
        else if (parser[0] == "options")
        {
            write_to_debug_buffer("Options:");
            for (auto& option : context.options().flatten_options())
                write_to_debug_buffer(format(" * {}: {}", option->name(),
                                             option->get_as_string(Quoting::Kakoune)));
        }
        else if (parser[0] == "memory")
        {
            auto total = 0;
            write_to_debug_buffer("Memory usage:");
            const ColumnCount column_size = 17;
            write_to_debug_buffer(format("{:17} │{:17} │{:17} │{:17} ",
                                         "domain",
                                         "bytes",
                                         "active allocs",
                                         "total allocs"));
            write_to_debug_buffer(format("{0}┼{0}┼{0}┼{0}", String(Codepoint{0x2500}, column_size + 1)));

            for (int domain = 0; domain < (int)MemoryDomain::Count; ++domain)
            {
                auto& stats = memory_stats[domain];
                total += stats.allocated_bytes;
                write_to_debug_buffer(format("{:17} │{:17} │{:17} │{:17} ",
                                             domain_name((MemoryDomain)domain),
                                             grouped(stats.allocated_bytes),
                                             grouped(stats.allocation_count),
                                             grouped(stats.total_allocation_count)));
            }
            write_to_debug_buffer({});
            write_to_debug_buffer(format("  Total: {}", grouped(total)));
            #if defined(__GLIBC__) && (__GLIBC__ > 2 || (__GLIBC__ == 2 && __GLIBC_MINOR__ >= 33))
            write_to_debug_buffer(format("  Malloced: {}", grouped(mallinfo2().uordblks)));
            #elif defined(__GLIBC__) || defined(__CYGWIN__)
            write_to_debug_buffer(format("  Malloced: {}", grouped(mallinfo().uordblks)));
            #endif
        }
        else if (parser[0] == "shared-strings")
        {
            StringRegistry::instance().debug_stats();
        }
        else if (parser[0] == "profile-hash-maps")
        {
            profile_hash_maps();
        }
        else if (parser[0] == "faces")
        {
            write_to_debug_buffer("Faces:");
            for (auto& face : context.faces().flatten_faces())
                write_to_debug_buffer(format(" * {}: {}", face.key, face.value.face));
        }
        else if (parser[0] == "mappings")
        {
            auto& keymaps = context.keymaps();
            auto user_modes = keymaps.user_modes();
            write_to_debug_buffer("Mappings:");
            for (auto mode : concatenated(modes, user_modes))
            {
                KeymapMode m = parse_keymap_mode(mode, user_modes);
                for (auto& key : keymaps.get_mapped_keys(m))
                    write_to_debug_buffer(format(" * {} {}: {}",
                                          mode, key, keymaps.get_mapping(key, m).docstring));
            }
        }
        else if (parser[0] == "regex")
        {
            if (parser.positional_count() != 2)
                throw runtime_error("expected a regex");

            write_to_debug_buffer(format(" * {}:\n{}",
                                  parser[1], dump_regex(compile_regex(parser[1], RegexCompileFlags::Optimize))));
        }
        else if (parser[0] == "registers")
        {
            write_to_debug_buffer("Register info:");
            for (auto&& [name, reg] : RegisterManager::instance())
            {
                auto content = reg->get(context);

                if (content.size() == 1 and content[0] == "")
                    continue;

                write_to_debug_buffer(format(" * {} = {}\n", name,
                    join(content | transform(quote), "\n     = ")));
            }
        }
        else
            throw runtime_error(format("no such debug command: '{}'", parser[0]));
    }
};

const CommandDesc source_cmd = {
    "source",
    nullptr,
    "source <filename> <params>...: execute commands contained in <filename>\n"
    "parameters are available in the sourced script as %arg{0}, %arg{1}, …",
    ParameterDesc{ {}, ParameterDesc::Flags::None, 1, (size_t)-1 },
    CommandFlags::None,
    CommandHelper{},
    filename_completer<true>,
    [](const ParametersParser& parser, Context& context, const ShellContext&)
    {
        const DebugFlags debug_flags = context.options()["debug"].get<DebugFlags>();
        const bool profile = debug_flags & DebugFlags::Profile;
        auto start_time = profile ? Clock::now() : Clock::time_point{};

        String path = real_path(parse_filename(parser[0]));
        MappedFile file_content{path};
        try
        {
            auto params = parser | skip(1) | gather<Vector<String>>();
            CommandManager::instance().execute(file_content, context,
                                               {params, {{"source", path}}});
        }
        catch (Kakoune::runtime_error& err)
        {
            write_to_debug_buffer(format("{}:{}", parser[0], err.what()));
            throw;
        }

        using namespace std::chrono;
        if (profile)
            write_to_debug_buffer(format("sourcing '{}' took {} us", parser[0],
                                         (size_t)duration_cast<microseconds>(Clock::now() - start_time).count()));
    }
};

static String option_doc_helper(const Context& context, CommandParameters params)
{
    const bool is_switch = params.size() > 1 and (params[0] == "-add" or params[0] == "-remove");
    if (params.size() < 2 + (is_switch ? 1 : 0))
        return "";

    auto desc = GlobalScope::instance().option_registry().option_desc(params[1 + (is_switch ? 1 : 0)]);
    if (not desc or desc->docstring().empty())
        return "";

    return format("{}:\n{}", desc->name(), indent(desc->docstring()));
}

static OptionManager& get_options(StringView scope, const Context& context, StringView option_name)
{
    if (scope == "current")
        return context.options()[option_name].manager();
    return get_scope(scope, context).options();
}

const CommandDesc set_option_cmd = {
    "set-option",
    "set",
    "set-option [<switches>] <scope> <name> <value>: set option <name> in <scope> to <value>\n"
    "<scope> can be global, buffer, window, or current which refers to the narrowest "
    "scope the option is set in",
    ParameterDesc{
        { { "add",    { false, "add to option rather than replacing it" } },
          { "remove", { false, "remove from option rather than replacing it" } } },
        ParameterDesc::Flags::SwitchesOnlyAtStart, 2, (size_t)-1
    },
    CommandFlags::None,
    option_doc_helper,
    [](const Context& context, CompletionFlags flags,
       CommandParameters params, size_t token_to_complete,
       ByteCount pos_in_token) -> Completions
    {
        if (token_to_complete == 0)
            return menu(complete_scope_including_current)(context, flags, params[0], pos_in_token);
        else if (token_to_complete == 1)
            return { 0_byte, params[1].length(),
                     GlobalScope::instance().option_registry().complete_option_name(params[1], pos_in_token),
                     Completions::Flags::Menu };
        else if (token_to_complete == 2  and params[2].empty() and
                 GlobalScope::instance().option_registry().option_exists(params[1]))
        {
            OptionManager& options = get_scope(params[0], context).options();
            return {0_byte, params[2].length(),
                    {options[params[1]].get_as_string(Quoting::Kakoune)},
                    Completions::Flags::Quoted};
        }
        return Completions{};
    },
    [](const ParametersParser& parser, Context& context, const ShellContext&)
    {
        bool add = (bool)parser.get_switch("add");
        bool remove = (bool)parser.get_switch("remove");
        if (add and remove)
            throw runtime_error("cannot add and remove at the same time");

        Option& opt = get_options(parser[0], context, parser[1]).get_local_option(parser[1]);
        if (add)
            opt.add_from_strings(parser.positionals_from(2));
        else if (remove)
            opt.remove_from_strings(parser.positionals_from(2));
        else
            opt.set_from_strings(parser.positionals_from(2));
    }
};

Completions complete_option(const Context& context, CompletionFlags flags,
                            CommandParameters params, size_t token_to_complete,
                            ByteCount pos_in_token)
{
    if (token_to_complete == 0)
        return menu(complete_scope_no_global)(context, flags, params[0], pos_in_token);
    else if (token_to_complete == 1)
        return { 0_byte, params[1].length(),
                 GlobalScope::instance().option_registry().complete_option_name(params[1], pos_in_token),
                 Completions::Flags::Menu };
    return Completions{};
}

const CommandDesc unset_option_cmd = {
    "unset-option",
    "unset",
    "unset-option <scope> <name>: remove <name> option from scope, falling back on parent scope value\n"
    "<scope> can be buffer, window, or current which refers to the narrowest "
    "scope the option is set in",
    double_params,
    CommandFlags::None,
    option_doc_helper,
    complete_option,
    [](const ParametersParser& parser, Context& context, const ShellContext&)
    {
        auto& options = get_options(parser[0], context, parser[1]);
        if (&options == &GlobalScope::instance().options())
            throw runtime_error("cannot unset options in global scope");
        options.unset_option(parser[1]);
    }
};

const CommandDesc update_option_cmd = {
    "update-option",
    nullptr,
    "update-option <scope> <name>: update <name> option from scope\n"
    "some option types, such as line-specs or range-specs can be updated to latest buffer timestamp\n"
    "<scope> can be buffer, window, or current which refers to the narrowest "
    "scope the option is set in",
    double_params,
    CommandFlags::None,
    option_doc_helper,
    complete_option,
    [](const ParametersParser& parser, Context& context, const ShellContext&)
    {
        Option& opt = get_options(parser[0], context, parser[1]).get_local_option(parser[1]);
        opt.update(context);
    }
};

const CommandDesc declare_option_cmd = {
    "declare-option",
    "decl",
    "declare-option [<switches>] <type> <name> [value]: declare option <name> of type <type>.\n"
    "set its initial value to <value> if given and the option did not exist\n"
    "Available types:\n"
    "    int: integer\n"
    "    bool: boolean (true/false or yes/no)\n"
    "    str: character string\n"
    "    regex: regular expression\n"
    "    int-list: list of integers\n"
    "    str-list: list of character strings\n"
    "    completions: list of completion candidates\n"
    "    line-specs: list of line specs\n"
    "    range-specs: list of range specs\n"
    "    str-to-str-map: map from strings to strings\n",
    ParameterDesc{
        { { "hidden",    { false, "do not display option name when completing" } },
          { "docstring", { true,  "specify option description" } } },
        ParameterDesc::Flags::SwitchesOnlyAtStart, 2, (size_t)-1
    },
    CommandFlags::None,
    CommandHelper{},
    make_completer(
        [](const Context& context, CompletionFlags flags,
           StringView prefix, ByteCount cursor_pos) -> Completions {
               auto c = {"int", "bool", "str", "regex", "int-list", "str-list", "completions", "line-specs", "range-specs", "str-to-str-map"};
               return { 0_byte, cursor_pos, complete(prefix, cursor_pos, c), Completions::Flags::Menu };
    }),
    [](const ParametersParser& parser, Context& context, const ShellContext&)
    {
        Option* opt = nullptr;

        OptionFlags flags = OptionFlags::None;
        if (parser.get_switch("hidden"))
            flags = OptionFlags::Hidden;

        auto docstring = trim_indent(parser.get_switch("docstring").value_or(StringView{}));
        OptionsRegistry& reg = GlobalScope::instance().option_registry();


        if (parser[0] == "int")
            opt = &reg.declare_option<int>(parser[1], docstring, 0, flags);
        else if (parser[0] == "bool")
            opt = &reg.declare_option<bool>(parser[1], docstring, false, flags);
        else if (parser[0] == "str")
            opt = &reg.declare_option<String>(parser[1], docstring, "", flags);
        else if (parser[0] == "regex")
            opt = &reg.declare_option<Regex>(parser[1], docstring, Regex{}, flags);
        else if (parser[0] == "int-list")
            opt = &reg.declare_option<Vector<int, MemoryDomain::Options>>(parser[1], docstring, {}, flags);
        else if (parser[0] == "str-list")
            opt = &reg.declare_option<Vector<String, MemoryDomain::Options>>(parser[1], docstring, {}, flags);
        else if (parser[0] == "completions")
            opt = &reg.declare_option<CompletionList>(parser[1], docstring, {}, flags);
        else if (parser[0] == "line-specs")
            opt = &reg.declare_option<TimestampedList<LineAndSpec>>(parser[1], docstring, {}, flags);
        else if (parser[0] == "range-specs")
            opt = &reg.declare_option<TimestampedList<RangeAndString>>(parser[1], docstring, {}, flags);
        else if (parser[0] == "str-to-str-map")
            opt = &reg.declare_option<HashMap<String, String, MemoryDomain::Options>>(parser[1], docstring, {}, flags);
        else
            throw runtime_error(format("no such option type: '{}'", parser[0]));

        if (parser.positional_count() > 2)
            opt->set_from_strings(parser.positionals_from(2));
    }
};

template<bool unmap>
static Completions map_key_completer(const Context& context, CompletionFlags flags,
                                     CommandParameters params, size_t token_to_complete,
                                     ByteCount pos_in_token)
{
    if (token_to_complete == 0)
        return menu(complete_scope)(context, flags, params[0], pos_in_token);
    if (token_to_complete == 1)
    {
        auto& user_modes = get_scope(params[0], context).keymaps().user_modes();
        return { 0_byte, params[1].length(),
                 complete(params[1], pos_in_token, concatenated(modes, user_modes)),
                 Completions::Flags::Menu };
    }
    if (unmap and token_to_complete == 2)
    {
        KeymapManager& keymaps = get_scope(params[0], context).keymaps();
        KeymapMode keymap_mode = parse_keymap_mode(params[1], keymaps.user_modes());
        KeyList keys = keymaps.get_mapped_keys(keymap_mode);

        return { 0_byte, params[2].length(),
                 complete(params[2], pos_in_token,
<<<<<<< HEAD
                          keys | transform([](Key k) { return to_string(k); })
                               | gather<Vector<String>>()) };
=======
                          keys | transform([](Key k) { return key_to_str(k); })
                               | gather<Vector<String>>()),
                 Completions::Flags::Menu };
>>>>>>> 52c9a329
    }
    return {};
}

const CommandDesc map_key_cmd = {
    "map",
    nullptr,
    "map [<switches>] <scope> <mode> <key> <keys>: map <key> to <keys> in given <mode> in <scope>",
    ParameterDesc{
        { { "docstring", { true,  "specify mapping description" } } },
        ParameterDesc::Flags::None, 4, 4
    },
    CommandFlags::None,
    CommandHelper{},
    map_key_completer<false>,
    [](const ParametersParser& parser, Context& context, const ShellContext&)
    {
        KeymapManager& keymaps = get_scope(parser[0], context).keymaps();
        KeymapMode keymap_mode = parse_keymap_mode(parser[1], keymaps.user_modes());

        KeyList key = parse_keys(parser[2]);
        if (key.size() != 1)
            throw runtime_error("only a single key can be mapped");

        KeymapMode lower_case_only_modes[] = {KeymapMode::Goto};
        if (key[0].codepoint().map(iswupper).value_or(false) and
            contains(lower_case_only_modes, keymap_mode))
            throw runtime_error("mode only supports lower case mappings");

        KeyList mapping = parse_keys(parser[3]);
        keymaps.map_key(key[0], keymap_mode, std::move(mapping),
                        trim_indent(parser.get_switch("docstring").value_or("")));
    }
};

const CommandDesc unmap_key_cmd = {
    "unmap",
    nullptr,
    "unmap <scope> <mode> [<key> [<expected-keys>]]: unmap <key> from given <mode> in <scope>.\n"
    "If <expected-keys> is specified, remove the mapping only if its value is <expected-keys>.\n"
    "If only <scope> and <mode> are specified remove all mappings",
    ParameterDesc{{}, ParameterDesc::Flags::None, 2, 4},
    CommandFlags::None,
    CommandHelper{},
    map_key_completer<true>,
    [](const ParametersParser& parser, Context& context, const ShellContext&)
    {
        KeymapManager& keymaps = get_scope(parser[0], context).keymaps();
        KeymapMode keymap_mode = parse_keymap_mode(parser[1], keymaps.user_modes());

        if (parser.positional_count() == 2)
        {
            keymaps.unmap_keys(keymap_mode);
            return;
        }

        KeyList key = parse_keys(parser[2]);
        if (key.size() != 1)
            throw runtime_error("only a single key can be unmapped");

        if (keymaps.is_mapped(key[0], keymap_mode) and
            (parser.positional_count() < 4 or
             (keymaps.get_mapping(key[0], keymap_mode).keys ==
              parse_keys(parser[3]))))
            keymaps.unmap_key(key[0], keymap_mode);
    }
};

template<size_t... P>
ParameterDesc make_context_wrap_params_impl(Array<HashItem<String, SwitchDesc>, sizeof...(P)>&& additional_params,
                                            std::index_sequence<P...>)
{
    return { { { "client",     { true,  "run in given client context" } },
               { "try-client", { true,  "run in given client context if it exists, or else in the current one" } },
               { "buffer",     { true,  "run in a disposable context for each given buffer in the comma separated list argument" } },
               { "draft",      { false, "run in a disposable context" } },
               { "itersel",    { false, "run once for each selection with that selection as the only one" } },
               std::move(additional_params[P])...},
        ParameterDesc::Flags::SwitchesOnlyAtStart, 1
    };
}

template<size_t N>
ParameterDesc make_context_wrap_params(Array<HashItem<String, SwitchDesc>, N>&& additional_params)
{
    return make_context_wrap_params_impl(std::move(additional_params), std::make_index_sequence<N>());
}

template<typename Func>
void context_wrap(const ParametersParser& parser, Context& context, StringView default_saved_regs, Func func)
{
    if ((int)(bool)parser.get_switch("buffer") +
        (int)(bool)parser.get_switch("client") +
        (int)(bool)parser.get_switch("try-client") > 1)
        throw runtime_error{"only one of -buffer, -client or -try-client can be specified"};

    const auto& register_manager = RegisterManager::instance();
    auto make_register_restorer = [&](char c) {
        auto& reg = register_manager[c];
        return on_scope_end([&, c, save=reg.save(context), d=ScopedSetBool{reg.modified_hook_disabled()}] {
            try
            {
                reg.restore(context, save);
            }
            catch (runtime_error& err)
            {
                write_to_debug_buffer(format("failed to restore register '{}': {}", c, err.what()));
            }
        });
    };
    Vector<decltype(make_register_restorer(0))> saved_registers;
    for (auto c : parser.get_switch("save-regs").value_or(default_saved_regs))
        saved_registers.push_back(make_register_restorer(c));

    if (auto bufnames = parser.get_switch("buffer"))
    {
        auto context_wrap_for_buffer = [&](Buffer& buffer) {
            InputHandler input_handler{{ buffer, Selection{} },
                                       Context::Flags::Draft};
            Context& c = input_handler.context();

            ScopedSetBool disable_history(c.history_disabled());

            func(parser, c);
        };
        if (*bufnames == "*")
        {
            for (auto&& buffer : BufferManager::instance()
                               | transform(&std::unique_ptr<Buffer>::get)
                               | filter([](Buffer* buf) { return not (buf->flags() & Buffer::Flags::Debug); })
                               | gather<Vector<SafePtr<Buffer>>>()) // gather as we might be mutating the buffer list in the loop.
                context_wrap_for_buffer(*buffer);
        }
        else
            for (auto&& name : *bufnames | split<StringView>(','))
                context_wrap_for_buffer(BufferManager::instance().get_buffer(name));
        return;
    }

    ClientManager& cm = ClientManager::instance();
    Context* base_context = &context;
    if (auto client_name = parser.get_switch("client"))
        base_context = &cm.get_client(*client_name).context();
    else if (auto client_name = parser.get_switch("try-client"))
    {
        if (Client* client = cm.get_client_ifp(*client_name))
            base_context = &client->context();
    }

    Optional<InputHandler> input_handler;
    Context* effective_context = base_context;

    const bool draft = (bool)parser.get_switch("draft");
    if (draft)
    {
        input_handler.emplace(base_context->selections(),
                              Context::Flags::Draft,
                              base_context->name());
        effective_context = &input_handler->context();

        // Preserve window so that window scope is available
        if (base_context->has_window())
            effective_context->set_window(base_context->window());

        // We do not want this draft context to commit undo groups if the real one is
        // going to commit the whole thing later
        if (base_context->is_editing())
            effective_context->disable_undo_handling();
    }

    Context& c = *effective_context;

    ScopedSetBool disable_history(c.history_disabled());
    ScopedEdition edition{c};

    if (parser.get_switch("itersel"))
    {
        SelectionList sels{base_context->selections()};
        Vector<Selection> new_sels;
        size_t main = 0;
        size_t timestamp = c.buffer().timestamp();
        bool one_selection_succeeded = false;
        for (auto& sel : sels)
        {
            c.selections_write_only() = SelectionList{sels.buffer(), sel, sels.timestamp()};
            c.selections().update();

            try
            {
                func(parser, c);
                one_selection_succeeded = true;

                if (&sels.buffer() != &c.buffer())
                    throw runtime_error("buffer has changed while iterating on selections");

                if (not draft)
                {
                    update_selections(new_sels, main, c.buffer(), timestamp);
                    timestamp = c.buffer().timestamp();
                    if (&sel == &sels.main())
                        main = new_sels.size() + c.selections().main_index();

                    const auto middle = new_sels.insert(new_sels.end(), c.selections().begin(), c.selections().end());
                    std::inplace_merge(new_sels.begin(), middle, new_sels.end(), compare_selections);
                }
            }
            catch (no_selections_remaining&) {}
        }

        if (not one_selection_succeeded)
        {
            c.selections_write_only() = std::move(sels);
            throw no_selections_remaining{};
        }

        if (not draft)
            c.selections_write_only().set(std::move(new_sels), main);
    }
    else
    {
        const bool collapse_jumps = not (c.flags() & Context::Flags::Draft) and context.has_buffer();
        auto& jump_list = c.jump_list();
        const size_t prev_index = jump_list.current_index();
        auto jump = collapse_jumps ? c.selections() : Optional<SelectionList>{};

        func(parser, c);

        // If the jump list got mutated, collapse all jumps into a single one from original selections
        if (auto index = jump_list.current_index();
            collapse_jumps and index > prev_index and
            contains(BufferManager::instance(), &jump->buffer()))
            jump_list.push(std::move(*jump), prev_index);
    }
}

const CommandDesc execute_keys_cmd = {
    "execute-keys",
    "exec",
    "execute-keys [<switches>] <keys>: execute given keys as if entered by user",
    make_context_wrap_params<3>({{
        {"save-regs",  {true, "restore all given registers after execution (default: '/\"|^@:')"}},
        {"with-maps",  {false, "use user defined key mapping when executing keys"}},
        {"with-hooks", {false, "trigger hooks while executing keys"}}
    }}),
    CommandFlags::None,
    CommandHelper{},
    CommandCompleter{},
    [](const ParametersParser& parser, Context& context, const ShellContext&)
    {
        context_wrap(parser, context, "/\"|^@:", [](const ParametersParser& parser, Context& context) {
            ScopedSetBool disable_keymaps(context.keymaps_disabled(), not parser.get_switch("with-maps"));
            ScopedSetBool disable_hooks(context.hooks_disabled(), not parser.get_switch("with-hooks"));

            for (auto& key : parser | transform(parse_keys) | flatten())
                context.input_handler().handle_key(key);
        });
    }
};

const CommandDesc evaluate_commands_cmd = {
    "evaluate-commands",
    "eval",
    "evaluate-commands [<switches>] <commands>...: execute commands as if entered by user",
    make_context_wrap_params<3>({{
        {"save-regs",  {true, "restore all given registers after execution (default: '')"}},
        {"no-hooks", { false, "disable hooks while executing commands" }},
        {"verbatim", { false, "do not reparse argument" }}
    }}),
    CommandFlags::None,
    CommandHelper{},
    CommandCompleter{},
    [](const ParametersParser& parser, Context& context, const ShellContext& shell_context)
    {
        context_wrap(parser, context, {}, [&](const ParametersParser& parser, Context& context) {
            const bool no_hooks = context.hooks_disabled() or parser.get_switch("no-hooks");
            ScopedSetBool disable_hooks(context.hooks_disabled(), no_hooks);

            if (parser.get_switch("verbatim"))
                CommandManager::instance().execute_single_command(parser | gather<Vector>(), context, shell_context);
            else
                CommandManager::instance().execute(join(parser, ' ', false), context, shell_context);
        });
    }
};

struct CapturedShellContext
{
    explicit CapturedShellContext(const ShellContext& sc)
      : params{sc.params.begin(), sc.params.end()}, env_vars{sc.env_vars} {}

    Vector<String> params;
    EnvVarMap env_vars;

    operator ShellContext() const { return { params, env_vars }; }
};

const CommandDesc prompt_cmd = {
    "prompt",
    nullptr,
    "prompt [<switches>] <prompt> <command>: prompt the user to enter a text string "
    "and then executes <command>, entered text is available in the 'text' value",
    ParameterDesc{
        { { "init", { true, "set initial prompt content" } },
          { "password", { false, "Do not display entered text and clear reg after command" } },
          { "menu", { false, "treat completions as the only valid inputs" } },
          { "file-completion", { false, "use file completion for prompt" } },
          { "client-completion", { false, "use client completion for prompt" } },
          { "buffer-completion", { false, "use buffer completion for prompt" } },
          { "command-completion", { false, "use command completion for prompt" } },
          { "shell-completion", { false, "use shell command completion for prompt" } },
          { "shell-script-completion", { true, "use shell command completion for prompt" } },
          { "shell-script-candidates", { true, "use shell command completion for prompt" } },
          { "on-change", { true, "command to execute whenever the prompt changes" } },
          { "on-abort", { true, "command to execute whenever the prompt is canceled" } } },
        ParameterDesc::Flags::None, 2, 2
    },
    CommandFlags::None,
    CommandHelper{},
    CommandCompleter{},
    [](const ParametersParser& parser, Context& context, const ShellContext& shell_context)
    {
        const String& command = parser[1];
        auto initstr = parser.get_switch("init").value_or(StringView{});

        const Completions::Flags completions_flags = parser.get_switch("menu") ?
            Completions::Flags::Menu : Completions::Flags::None;
        PromptCompleterAdapter completer = parse_completion_switch(parser, completions_flags);

        const auto flags = parser.get_switch("password") ?
            PromptFlags::Password : PromptFlags::None;

        context.input_handler().prompt(
            parser[0], initstr.str(), {}, context.faces()["Prompt"],
            flags, '_', std::move(completer),
            [command,
             on_change = parser.get_switch("on-change").value_or("").str(),
             on_abort = parser.get_switch("on-abort").value_or("").str(),
             sc = CapturedShellContext{shell_context}]
            (StringView str, PromptEvent event, Context& context) mutable
            {
                if ((event == PromptEvent::Abort and on_abort.empty()) or
                    (event == PromptEvent::Change and on_change.empty()))
                    return;

                sc.env_vars["text"_sv] = String{String::NoCopy{}, str};
                auto remove_text = on_scope_end([&] {
                    sc.env_vars.erase("text"_sv);
                });

                ScopedSetBool disable_history{context.history_disabled()};

                StringView cmd;
                switch (event)
                {
                    case PromptEvent::Validate: cmd = command; break;
                    case PromptEvent::Change: cmd = on_change; break;
                    case PromptEvent::Abort: cmd = on_abort; break;
                }
                try
                {
                    CommandManager::instance().execute(cmd, context, sc);
                }
                catch (Kakoune::runtime_error& error)
                {
                    context.print_status({error.what().str(), context.faces()["Error"]});
                    context.hooks().run_hook(Hook::RuntimeError, error.what(), context);
                }
            });
    }
};

const CommandDesc menu_cmd = {
    "menu",
    nullptr,
    "menu [<switches>] <name1> <commands1> <name2> <commands2>...: display a "
    "menu and execute commands for the selected item",
    ParameterDesc{
        { { "auto-single", { false, "instantly validate if only one item is available" } },
          { "select-cmds", { false, "each item specify an additional command to run when selected" } },
          { "markup", { false, "parse menu entries as markup text" } } }
    },
    CommandFlags::None,
    CommandHelper{},
    CommandCompleter{},
    [](const ParametersParser& parser, Context& context, const ShellContext& shell_context)
    {
        const bool with_select_cmds = (bool)parser.get_switch("select-cmds");
        const bool markup = (bool)parser.get_switch("markup");
        const size_t modulo = with_select_cmds ? 3 : 2;

        const size_t count = parser.positional_count();
        if (count == 0 or (count % modulo) != 0)
            throw wrong_argument_count();

        if (count == modulo and parser.get_switch("auto-single"))
        {
            ScopedSetBool disable_history{context.history_disabled()};

            CommandManager::instance().execute(parser[1], context);
            return;
        }

        Vector<DisplayLine> choices;
        Vector<String> commands;
        Vector<String> select_cmds;
        for (int i = 0; i < count; i += modulo)
        {
            if (parser[i].empty())
                throw runtime_error(format("entry #{} is empty", i+1));

            choices.push_back(markup ? parse_display_line(parser[i], context.faces())
                                     : DisplayLine{ parser[i], {} });
            commands.push_back(parser[i+1]);
            if (with_select_cmds)
                select_cmds.push_back(parser[i+2]);
        }

        CapturedShellContext sc{shell_context};
        context.input_handler().menu(std::move(choices),
            [=](int choice, MenuEvent event, Context& context) {
                ScopedSetBool disable_history{context.history_disabled()};

                if (event == MenuEvent::Validate and choice >= 0 and choice < commands.size())
                  CommandManager::instance().execute(commands[choice], context, sc);
                if (event == MenuEvent::Select and choice >= 0 and choice < select_cmds.size())
                  CommandManager::instance().execute(select_cmds[choice], context, sc);
            });
    }
};

const CommandDesc on_key_cmd = {
    "on-key",
    nullptr,
    "on-key [<switches>] <command>: wait for next user key and then execute <command>, "
    "with key available in the `key` value",
    ParameterDesc{
        { { "mode-name", { true, "set mode name to use" } } },
        ParameterDesc::Flags::None, 1, 1
    },
    CommandFlags::None,
    CommandHelper{},
    CommandCompleter{},
    [](const ParametersParser& parser, Context& context, const ShellContext& shell_context)
    {
        String command = parser[0];

        CapturedShellContext sc{shell_context};
        context.input_handler().on_next_key(
            parser.get_switch("mode-name").value_or("on-key"),
            KeymapMode::None, [=](Key key, Context& context) mutable {
            sc.env_vars["key"_sv] = to_string(key);
            ScopedSetBool disable_history{context.history_disabled()};

            CommandManager::instance().execute(command, context, sc);
        });
    }
};

const CommandDesc info_cmd = {
    "info",
    nullptr,
    "info [<switches>] <text>: display an info box containing <text>",
    ParameterDesc{
        { { "anchor", { true, "set info anchoring <line>.<column>" } },
          { "style", { true, "set info style (above, below, menu, modal)" } },
          { "markup", { false, "parse markup" } },
          { "title", { true, "set info title" } } },
        ParameterDesc::Flags::None, 0, 1
    },
    CommandFlags::None,
    CommandHelper{},
    CommandCompleter{},
    [](const ParametersParser& parser, Context& context, const ShellContext&)
    {
        if (not context.has_client())
            return;

        const InfoStyle style = parser.get_switch("style").map(
            [](StringView style) -> Optional<InfoStyle> {
                if (style == "above") return InfoStyle::InlineAbove;
                if (style == "below") return InfoStyle::InlineBelow;
                if (style == "menu") return InfoStyle::MenuDoc;
                if (style == "modal") return InfoStyle::Modal;
                throw runtime_error(format("invalid style: '{}'", style));
            }).value_or(parser.get_switch("anchor") ? InfoStyle::Inline : InfoStyle::Prompt);

        context.client().info_hide(style == InfoStyle::Modal);
        if (parser.positional_count() == 0)
            return;

        const BufferCoord pos = parser.get_switch("anchor").map(
            [](StringView anchor) {
                auto dot = find(anchor, '.');
                if (dot == anchor.end())
                    throw runtime_error("expected <line>.<column> for anchor");

                return BufferCoord{str_to_int({anchor.begin(), dot})-1,
                                   str_to_int({dot+1, anchor.end()})-1};
            }).value_or(BufferCoord{});

        auto title = parser.get_switch("title").value_or(StringView{});
        if (parser.get_switch("markup"))
            context.client().info_show(parse_display_line(title, context.faces()),
                                       parse_display_line_list(parser[0], context.faces()),
                                       pos, style);
        else
            context.client().info_show(title.str(), parser[0], pos, style);
    }
};

const CommandDesc try_catch_cmd = {
    "try",
    nullptr,
    "try <cmds> [catch <error_cmds>]...: execute <cmds> in current context.\n"
    "if an error is raised and <error_cmds> is specified, execute it and do\n"
    "not propagate that error. If <error_cmds> raises an error and another\n"
    "<error_cmds> is provided, execute this one and so-on\n",
    ParameterDesc{{}, ParameterDesc::Flags::None, 1},
    CommandFlags::None,
    CommandHelper{},
    CommandCompleter{},
    [](const ParametersParser& parser, Context& context, const ShellContext& shell_context)
    {
        if ((parser.positional_count() % 2) != 1)
            throw wrong_argument_count();

        for (size_t i = 1; i < parser.positional_count(); i += 2)
        {
            if (parser[i] != "catch")
                throw runtime_error("usage: try <commands> [catch <on error commands>]...");
        }

        CommandManager& command_manager = CommandManager::instance();
        Optional<ShellContext> shell_context_with_error;
        for (size_t i = 0; i < parser.positional_count(); i += 2)
        {
            if (i == 0 or i < parser.positional_count() - 1)
            {
                try
                {
                    command_manager.execute(parser[i], context,
                                            shell_context_with_error.value_or(shell_context));
                    return;
                }
                catch (const runtime_error& error)
                {
                    shell_context_with_error.emplace(shell_context);
                    shell_context_with_error->env_vars[StringView{"error"}] = error.what().str();
                }
            }
            else
                command_manager.execute(parser[i], context,
                                        shell_context_with_error.value_or(shell_context));
        }
    }
};

static Completions complete_face(const Context& context, CompletionFlags flags,
                                 StringView prefix, ByteCount cursor_pos)
{
    return {0_byte, cursor_pos,
            complete(prefix, cursor_pos, context.faces().flatten_faces() |
                     transform([](auto& entry) -> const String& { return entry.key; }))};
}

static String face_doc_helper(const Context& context, CommandParameters params)
{
    if (params.size() < 2)
        return {};
    try
    {
        auto face = context.faces()[params[1]];
        return format("{}:\n{}", params[1], indent(to_string(face)));
    }
    catch (runtime_error&)
    {
        return {};
    }
}

const CommandDesc set_face_cmd = {
    "set-face",
    "face",
    "set-face <scope> <name> <facespec>: set face <name> to <facespec> in <scope>\n"
    "\n"
    "facespec format is:\n"
    "    <fg color>[,<bg color>[,<underline color>]][+<attributes>][@<base>]\n"
    "colors are either a color name, rgb:######, or rgba:######## values.\n"
    "attributes is a combination of:\n"
    "    u: underline, c: curly underline, i: italic, b: bold,\n"
    "    r: reverse,   s: strikethrough,   B: blink,  d: dim,\n"
    "    f: final foreground,              g: final background,\n"
    "    a: final attributes,              F: same as +fga\n"
    "facespec can as well just be the name of another face.\n"
    "if a base face is specified, colors and attributes are applied on top of it",
    ParameterDesc{{}, ParameterDesc::Flags::None, 3, 3},
    CommandFlags::None,
    face_doc_helper,
    make_completer(menu(complete_scope), complete_face, complete_face),
    [](const ParametersParser& parser, Context& context, const ShellContext&)
    {
        get_scope(parser[0], context).faces().add_face(parser[1], parser[2], true);

        for (auto& client : ClientManager::instance())
            client->force_redraw();
    }
};

const CommandDesc unset_face_cmd = {
    "unset-face",
    nullptr,
    "unset-face <scope> <name>: remove <face> from <scope>",
    double_params,
    CommandFlags::None,
    face_doc_helper,
    make_completer(menu(complete_scope), menu(complete_face)),
    [](const ParametersParser& parser, Context& context, const ShellContext&)
    {
       get_scope(parser[0], context).faces().remove_face(parser[1]);
    }
};

const CommandDesc rename_client_cmd = {
    "rename-client",
    nullptr,
    "rename-client <name>: set current client name to <name>",
    single_param,
    CommandFlags::None,
    CommandHelper{},
    make_single_word_completer([](const Context& context){ return context.name(); }),
    [](const ParametersParser& parser, Context& context, const ShellContext&)
    {
        const String& name = parser[0];
        if (not all_of(name, is_identifier))
            throw runtime_error{format("invalid client name: '{}'", name)};
        else if (ClientManager::instance().client_name_exists(name) and
                 context.name() != name)
            throw runtime_error{format("client name '{}' is not unique", name)};
        else
            context.set_name(name);
    }
};

const CommandDesc set_register_cmd = {
    "set-register",
    "reg",
    "set-register <name> <values>...: set register <name> to <values>",
    ParameterDesc{{}, ParameterDesc::Flags::SwitchesAsPositional, 1},
    CommandFlags::None,
    CommandHelper{},
    make_completer(
         [](const Context& context, CompletionFlags flags,
            StringView prefix, ByteCount cursor_pos) -> Completions {
             return { 0_byte, cursor_pos,
                      RegisterManager::instance().complete_register_name(prefix, cursor_pos) };
        }),
    [](const ParametersParser& parser, Context& context, const ShellContext&)
    {
        RegisterManager::instance()[parser[0]].set(context, parser.positionals_from(1));
    }
};

const CommandDesc select_cmd = {
    "select",
    nullptr,
    "select <selection_desc>...: select given selections\n"
    "\n"
    "selection_desc format is <anchor_line>.<anchor_column>,<cursor_line>.<cursor_column>",
    ParameterDesc{{
            {"timestamp", {true, "specify buffer timestamp at which those selections are valid"}},
            {"codepoint", {false, "columns are specified in codepoints, not bytes"}},
            {"display-column", {false, "columns are specified in display columns, not bytes"}}
        },
        ParameterDesc::Flags::SwitchesOnlyAtStart, 1
    },
    CommandFlags::None,
    CommandHelper{},
    CommandCompleter{},
    [](const ParametersParser& parser, Context& context, const ShellContext&)
    {
        auto& buffer = context.buffer();
        const size_t timestamp = parser.get_switch("timestamp").map(str_to_int_ifp).cast<size_t>().value_or(buffer.timestamp());
        ColumnType column_type = ColumnType::Byte;
        if (parser.get_switch("codepoint"))
            column_type = ColumnType::Codepoint;
        else if (parser.get_switch("display-column"))
            column_type = ColumnType::DisplayColumn;
        ColumnCount tabstop = context.options()["tabstop"].get<int>();
        context.selections_write_only() = selection_list_from_strings(buffer, column_type, parser.positionals_from(0), timestamp, 0, tabstop);
    }
};

const CommandDesc change_directory_cmd = {
    "change-directory",
    "cd",
    "change-directory [<directory>]: change the server's working directory to <directory>, or the home directory if unspecified",
    single_optional_param,
    CommandFlags::None,
    CommandHelper{},
    make_completer(
         [](const Context& context, CompletionFlags flags,
            StringView prefix, ByteCount cursor_pos) -> Completions {
             return { 0_byte, cursor_pos,
                      complete_filename(prefix,
                                        context.options()["ignored_files"].get<Regex>(),
                                        cursor_pos, FilenameFlags::OnlyDirectories),
                      Completions::Flags::Menu };
        }),
    [](const ParametersParser& parser, Context&, const ShellContext&)
    {
        StringView target = parser.positional_count() == 1 ? StringView{parser[0]} : "~";
        if (chdir(parse_filename(target).c_str()) != 0)
            throw runtime_error(format("unable to change to directory: '{}'", target));
        for (auto& buffer : BufferManager::instance())
            buffer->update_display_name();
    }
};

const CommandDesc rename_session_cmd = {
    "rename-session",
    nullptr,
    "rename-session <name>: change remote session name",
    single_param,
    CommandFlags::None,
    CommandHelper{},
    make_single_word_completer([](const Context&){ return Server::instance().session(); }),
    [](const ParametersParser& parser, Context&, const ShellContext&)
    {
        if (not Server::instance().rename_session(parser[0]))
            throw runtime_error(format("unable to rename current session: '{}' may be already in use", parser[0]));
    }
};

const CommandDesc fail_cmd = {
    "fail",
    nullptr,
    "fail [<message>]: raise an error with the given message",
    ParameterDesc{},
    CommandFlags::None,
    CommandHelper{},
    CommandCompleter{},
    [](const ParametersParser& parser, Context&, const ShellContext&)
    {
        throw failure{join(parser, " ")};
    }
};

const CommandDesc declare_user_mode_cmd = {
    "declare-user-mode",
    nullptr,
    "declare-user-mode <name>: add a new user keymap mode",
    single_param,
    CommandFlags::None,
    CommandHelper{},
    CommandCompleter{},
    [](const ParametersParser& parser, Context& context, const ShellContext&)
    {
        context.keymaps().add_user_mode(std::move(parser[0]));
    }
};

// We need ownership of the mode_name in the lock case
void enter_user_mode(Context& context, String mode_name, KeymapMode mode, bool lock)
{
    on_next_key_with_autoinfo(context, format("user.{}", mode_name), KeymapMode::None,
                             [mode_name, mode, lock](Key key, Context& context) mutable {
        if (key == Key::Escape)
            return;
        if (not context.keymaps().is_mapped(key, mode))
            return;

        auto& mapping = context.keymaps().get_mapping(key, mode);
        ScopedSetBool disable_keymaps(context.keymaps_disabled());
        ScopedSetBool disable_history(context.history_disabled());

        InputHandler::ScopedForceNormal force_normal{context.input_handler(), {}};

        ScopedEdition edition(context);
        for (auto& key : mapping.keys)
            context.input_handler().handle_key(key);

        if (lock)
            enter_user_mode(context, std::move(mode_name), mode, true);
    }, lock ? format("{} (lock)", mode_name) : mode_name,
    build_autoinfo_for_mapping(context, mode, {}));
}

const CommandDesc enter_user_mode_cmd = {
    "enter-user-mode",
    nullptr,
    "enter-user-mode [<switches>] <name>: enable <name> keymap mode for next key",
    ParameterDesc{
        { { "lock", { false, "stay in mode until <esc> is pressed" } } },
        ParameterDesc::Flags::SwitchesOnlyAtStart, 1, 1
    },
    CommandFlags::None,
    CommandHelper{},
    [](const Context& context, CompletionFlags flags,
       CommandParameters params, size_t token_to_complete,
       ByteCount pos_in_token) -> Completions
    {
        if (token_to_complete == 0)
        {
            return { 0_byte, params[0].length(),
                     complete(params[0], pos_in_token, context.keymaps().user_modes()),
                     Completions::Flags::Menu };
        }
        return {};
    },
    [](const ParametersParser& parser, Context& context, const ShellContext&)
    {
        auto lock = (bool)parser.get_switch("lock");
        KeymapMode mode = parse_keymap_mode(parser[0], context.keymaps().user_modes());
        enter_user_mode(context, std::move(parser[0]), mode, lock);
    }
};

const CommandDesc provide_module_cmd = {
    "provide-module",
    nullptr,
    "provide-module [<switches>] <name> <cmds>: declares a module <name> provided by <cmds>",
    ParameterDesc{
        { { "override", { false, "allow overriding an existing module" } } },
        ParameterDesc::Flags::None,
        2, 2
    },
    CommandFlags::None,
    CommandHelper{},
    CommandCompleter{},
    [](const ParametersParser& parser, Context& context, const ShellContext&)
    {
        const String& module_name = parser[0];
        auto& cm = CommandManager::instance();

        if (not all_of(module_name, is_identifier))
            throw runtime_error(format("invalid module name: '{}'", module_name));

        if (cm.module_defined(module_name) and not parser.get_switch("override"))
            throw runtime_error(format("module '{}' already defined", module_name));
        cm.register_module(module_name, parser[1]);
    }
};

const CommandDesc require_module_cmd = {
    "require-module",
    nullptr,
    "require-module <name>: ensures that <name> module has been loaded",
    single_param,
    CommandFlags::None,
    CommandHelper{},
    make_completer(menu(
         [](const Context&, CompletionFlags, StringView prefix, ByteCount cursor_pos) {
            return CommandManager::instance().complete_module_name(prefix.substr(0, cursor_pos));
        })),
    [](const ParametersParser& parser, Context& context, const ShellContext&)
    {
        CommandManager::instance().load_module(parser[0], context);
    }
};

}

void register_commands()
{
    CommandManager& cm = CommandManager::instance();
    cm.register_command("nop", [](const ParametersParser&, Context&, const ShellContext&){}, "do nothing",
        {{}, ParameterDesc::Flags::IgnoreUnknownSwitches});

    auto register_command = [&](const CommandDesc& c)
    {
        cm.register_command(c.name, c.func, c.docstring, c.params, c.flags, c.helper, c.completer);
        if (c.alias)
            GlobalScope::instance().aliases().add_alias(c.alias, c.name);
    };

    register_command(edit_cmd);
    register_command(force_edit_cmd);
    register_command(write_cmd);
    register_command(force_write_cmd);
    register_command(write_all_cmd);
    register_command(write_all_quit_cmd);
    register_command(kill_cmd);
    register_command(force_kill_cmd);
    register_command(quit_cmd);
    register_command(force_quit_cmd);
    register_command(write_quit_cmd);
    register_command(force_write_quit_cmd);
    register_command(buffer_cmd);
    register_command(buffer_next_cmd);
    register_command(buffer_previous_cmd);
    register_command(delete_buffer_cmd);
    register_command(force_delete_buffer_cmd);
    register_command(rename_buffer_cmd);
    register_command(arrange_buffers_cmd);
    register_command(add_highlighter_cmd);
    register_command(remove_highlighter_cmd);
    register_command(add_hook_cmd);
    register_command(remove_hook_cmd);
    register_command(trigger_user_hook_cmd);
    register_command(define_command_cmd);
    register_command(complete_command_cmd);
    register_command(alias_cmd);
    register_command(unalias_cmd);
    register_command(echo_cmd);
    register_command(debug_cmd);
    register_command(source_cmd);
    register_command(set_option_cmd);
    register_command(unset_option_cmd);
    register_command(update_option_cmd);
    register_command(declare_option_cmd);
    register_command(map_key_cmd);
    register_command(unmap_key_cmd);
    register_command(execute_keys_cmd);
    register_command(evaluate_commands_cmd);
    register_command(prompt_cmd);
    register_command(menu_cmd);
    register_command(on_key_cmd);
    register_command(info_cmd);
    register_command(try_catch_cmd);
    register_command(set_face_cmd);
    register_command(unset_face_cmd);
    register_command(rename_client_cmd);
    register_command(set_register_cmd);
    register_command(select_cmd);
    register_command(change_directory_cmd);
    register_command(rename_session_cmd);
    register_command(fail_cmd);
    register_command(declare_user_mode_cmd);
    register_command(enter_user_mode_cmd);
    register_command(provide_module_cmd);
    register_command(require_module_cmd);
}

}<|MERGE_RESOLUTION|>--- conflicted
+++ resolved
@@ -1846,14 +1846,9 @@
 
         return { 0_byte, params[2].length(),
                  complete(params[2], pos_in_token,
-<<<<<<< HEAD
                           keys | transform([](Key k) { return to_string(k); })
-                               | gather<Vector<String>>()) };
-=======
-                          keys | transform([](Key k) { return key_to_str(k); })
                                | gather<Vector<String>>()),
                  Completions::Flags::Menu };
->>>>>>> 52c9a329
     }
     return {};
 }
