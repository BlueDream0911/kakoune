#include "assert.hh"
#include "backtrace.hh"
#include "buffer.hh"
#include "buffer_utils.hh"
#include "buffer_manager.hh"
#include "client_manager.hh"
#include "command_manager.hh"
#include "commands.hh"
#include "context.hh"
#include "debug.hh"
#include "event_manager.hh"
#include "face_registry.hh"
#include "file.hh"
#include "highlighters.hh"
#include "insert_completer.hh"
#include "json_ui.hh"
#include "terminal_ui.hh"
#include "option_types.hh"
#include "parameters_parser.hh"
#include "profile.hh"
#include "ranges.hh"
#include "regex.hh"
#include "register_manager.hh"
#include "remote.hh"
#include "scope.hh"
#include "shared_string.hh"
#include "shell_manager.hh"
#include "string.hh"
#include "unit_tests.hh"
#include "window.hh"
#include "clock.hh"

#include <fcntl.h>
#include <locale.h>
#include <sys/stat.h>
#include <sys/types.h>
#include <unistd.h>
#include <pwd.h>

namespace Kakoune
{

extern const char* version;

struct {
    unsigned int version;
    StringView notes;
} constexpr version_notes[] = { {
        0,
        "» kak_* appearing in shell arguments will be added to the environment\n"
    }, {
        20240518,
        "» Fix tests failing on some platforms\n"
    }, {
        20240509,
        "» {+u}flag-lines -after{} highlighter\n"
        "» asynchronous {+u}shell-script-candidates{} completion\n"
        "» {+b}%val\\{window_range}{} is now emitted as separate strings\n"
        "» {+b}+{} only duplicates identical selections a single time\n"
        "» {+u}daemonize-session{} command\n"
        "» view mode and mouse scrolling no longer change selections\n"
        "» {+u}git apply/blame-jump/edit/grep{} commands\n"
        "» {+u}git blame{} works in {+u}git-diff{} and {+u}git-log{} buffers\n"
        "» custom completions are no longer sorted if the typed text is empty\n"
        "» {+u}terminal{} now selects implementation based on windowing options\n"
        "» {+u}local{} scopes\n"
    }, {
        20230805,
        "» Fix FreeBSD/MacOS clang compilation\n"
    }, {
        20230729,
        "» {+b}<a-u>{} and {+b}<a-U>{} now undo/redo selection changes; "
        "the previous meaning of moving in history tree has been moved to "
        "{+b}<c-j>{} and {+b}<c-k>{}\n"
        "» {+u}%exp\\{...}{} expansions provide flexible quoting for expanded "
        "strings (as double quoted strings)\n"
        "» {+u}show-matching -previous{} switch\n"
        "» {+b}<c-g>{} to cancel current operation\n"
    }, {
        20221031,
        "» {+b}<esc>{} does not end macro recording anymore, use {+b}Q{}\n"
        "» pipe commands do not append final end-of-lines anymore\n"
        "» {+u}complete-command{} to configure command completion\n"
        "» {+b}p{}, {+b}P{}, {+b}!{} and {+b}<a-!>{} now select the inserted text\n"
        "» {+b}x{} now uses {+b}<a-x>{} behaviour\n"
        "» {+b}<space>{} and {+b},{} have been swapped\n"
    }, {
        20211107,
        "» colored and curly underlines support (undocumented in 20210828)\n"
    }, {
        20211028,
        "» {+b}g{} and {+b}v{} do not auto-convert to lowercase anymore\n"
    }, {
        20210828,
        "» {+u}write <filename>{} will refuse to overwrite without {+u}-force{}\n"
        "» {+u}$kak_command_fifo{} support\n"
        "» {+u}set-option -remove{} support\n"
        "» prompts auto select {+i}menu{} completions on space\n"
        "» explicit completion support ({+b}<c-x>...{}) in prompts\n"
        "» {+u}write -atomic{} was replaced with {+u}write -method <method>{}\n"
    }, {
        20200901,
        "» daemon mode does not fork anymore\n"
    }, {
        20200804,
        "» {+u}User{} hook support\n"
        "» Removed {+i}bold{} and {+i}italic{} faces from colorschemes\n"
        "» Read from stdin support for clients\n"
        "» {+u}rgba:RRGGBBAA{} faces and alpha blending\n"
    }, {
        20200116,
        "» {+u}InsertCompletionHide{} parameter is now the list of inserted ranges\n"
    }, {
        20191210,
        "» {+u}ModeChange{} parameter has changed to contain push/pop\n"
        "» {+ui}Mode{+u}Begin{}/{+ui}Mode{+u}End{} hooks were removed\n"
    }, {
        20190701,
        "» {+u}%file\\{<filename>}{} expansions to read files\n"
        "» {+u}echo -to-file <filename>{} to write to file\n"
        "» completions option have an on select command instead of "
        "a docstring\n"
        "» Function key syntax do not accept lower case f anymore\n"
        "» shell quoting of list options is now opt-in with "
        "{+u}$kak_quoted_...{}\n"
    }, {
        20190120,
        "» named capture groups in regex\n"
        "» auto_complete option renamed to autocomplete\n"
    }, {
        20181027,
        "» {+u}define-commands{} {+i}-shell-completion{} and {+i}-shell-candidates{} "
        "has been renamed\n"
        "» exclusive face attributes is replaced with final "
        "(fg/bg/attr)\n"
        "» {+b}<a-M>{} (merge consecutive) moved to {+b}<a-_>{} to make {+b}<a-M>{} "
        "backward {+b}<a-m>{}\n"
        "» {+u}remove-hooks{} now takes a regex parameter\n"
    }, {
        20180904,
        "» Big breaking refactoring of various Kakoune features, "
        "configuration might need to be updated see `:doc changelog` "
        "for details\n"
        "» {+u}define-command{} {+i}-allow-override{} switch has been renamed "
        "{+i}-override{}\n"
    }, {
        20180413,
        "» {+u}ModeChange{} hook has been introduced and is expected "
        "to replace the various {+ui}Mode{+u}Begin{}/{+ui}Mode{+u}End{} hooks, "
        "consider those deprecated.\n"
        "» {+b}*{} Does not strip whitespaces anymore, use built-in "
        "{+b}_{} to strip them\n"
        "» {+b}l{} on eol will go to next line, {+b}h{} on first char will "
        "go to previous\n"
        "» selections merging behaviour is now a bit more complex "
        "again\n"
        "» {+b}x{} will only jump to next line if full line is already "
        "selected\n"
        "» {+i}WORD{} text object moved to {+b}<a-w>{} instead of {+b}W{} for "
        "consistency\n"
        "» rotate main selection moved to {+b}){}, rotate content to {+b}<a-)>{}, "
        "{+b}({} for backward\n"
        "» faces are now scoped, {+u}set-face{} command takes an additional "
        "scope parameter\n"
        "» {+b}<backtab>{} key is gone, use {+b}<s-tab>{} instead\n"
} };

void show_startup_info(Client* local_client, int last_version)
{
    const Face version_face{Color::Default, Color::Default, Attribute::Bold};
    DisplayLineList info;
    for (auto [version, notes] : version_notes)
    {
        if (version and version <= last_version)
            continue;

        if (not version)
            info.push_back({"• Development version", version_face});
        else
        {
            const auto year = version / 10000;
            const auto month = (version / 100) % 100;
            const auto day = version % 100;
            info.push_back({format("• Kakoune v{}.{}{}.{}{}",
                                   year, month < 10 ? "0" : "", month, day < 10 ? "0" : "", day),
                            version_face});
        }

        for (auto&& line : notes | split<StringView>('\n'))
            info.push_back(parse_display_line(line, GlobalScope::instance().faces()));
    }
    if (not info.empty())
    {
        info.push_back({"See the `:doc options startup-info` to control this message",
                        Face{Color::Default, Color::Default, Attribute::Italic}});
        local_client->info_show({format("Kakoune {}", version), version_face}, info, {}, InfoStyle::Prompt);
    }
}

inline void write_stdout(StringView str) { try { write(STDOUT_FILENO, str); } catch (runtime_error&) {} }
inline void write_stderr(StringView str) { try { write(STDERR_FILENO, str); } catch (runtime_error&) {} }

String runtime_directory()
{
    if (const char* runtime_directory = getenv("KAKOUNE_RUNTIME"))
        return runtime_directory;

    char relpath[PATH_MAX+1];
    format_to(relpath, "{}../share/kak", split_path(get_kak_binary_path()).first);
    struct stat st;
    if (stat(relpath, &st) == 0 and S_ISDIR(st.st_mode))
        return real_path(relpath);

    return "/usr/share/kak";
}

String config_directory()
{
    if (StringView kak_cfg_dir = getenv("KAKOUNE_CONFIG_DIR"); not kak_cfg_dir.empty())
        return kak_cfg_dir.str();
    if (StringView xdg_cfg_home = getenv("XDG_CONFIG_HOME"); not xdg_cfg_home.empty())
        return format("{}/kak", xdg_cfg_home);
    return format("{}/.config/kak", homedir());
}

static auto main_sel_first(const SelectionList& selections)
{
    auto beg = &*selections.begin(), end = &*selections.end();
    auto main = beg + selections.main_index();
    using View = ConstArrayView<Selection>;
    return concatenated(View{main, end}, View{beg, main});
}

static const EnvVarDesc builtin_env_vars[] = { {
        "bufname", false,
        [](StringView name, const Context& context) -> Vector<String>
        { return {context.buffer().display_name()}; }
    }, {
        "buffile", false,
        [](StringView name, const Context& context) -> Vector<String>
        { return {context.buffer().name()}; }
    }, {
        "buflist", false,
        [](StringView name, const Context& context) -> Vector<String>
        { return BufferManager::instance() | transform(&Buffer::display_name) | gather<Vector<String>>(); }
    }, {
        "buf_line_count", false,
        [](StringView name, const Context& context) -> Vector<String>
        { return {to_string(context.buffer().line_count())}; }
    }, {
        "timestamp", false,
        [](StringView name, const Context& context) -> Vector<String>
        { return {to_string(context.buffer().timestamp())}; }
    }, {
        "history_id", false,
        [](StringView name, const Context& context) -> Vector<String>
        { return {to_string((size_t)context.buffer().current_history_id())}; }
    }, {
        "selection", false,
        [](StringView name, const Context& context) -> Vector<String>
        { const Selection& sel = context.selections().main();
          return {content(context.buffer(), sel)}; }
    }, {
        "selections", false,
        [](StringView name, const Context& context) -> Vector<String>
        { return context.selections_content(); }
    }, {
        "runtime", false,
        [](StringView name, const Context& context) -> Vector<String>
        { return {runtime_directory()}; }
    }, {
        "config", false,
        [](StringView name, const Context& context) -> Vector<String>
        { return {config_directory()}; }
    }, {
        "version", false,
        [](StringView name, const Context& context) -> Vector<String>
        { return {version}; }
    }, {
        "opt_", true,
        [](StringView name, const Context& context) -> Vector<String>
        { return context.options()[name.substr(4_byte)].get_as_strings(); }
    }, {
        "main_reg_", true,
        [](StringView name, const Context& context) -> Vector<String>
        { return {context.main_sel_register_value(name.substr(9_byte)).str()}; }
    }, {
        "reg_", true,
        [](StringView name, const Context& context)
        { return RegisterManager::instance()[name.substr(4_byte)].get(context) |
                     gather<Vector<String>>(); }
    }, {
        "client_env_", true,
        [](StringView name, const Context& context) -> Vector<String>
        { return {context.client().get_env_var(name.substr(11_byte)).str()}; }
    }, {
        "session", false,
        [](StringView name, const Context& context) -> Vector<String>
        { return {Server::instance().session()}; }
    }, {
        "client", false,
        [](StringView name, const Context& context) -> Vector<String>
        { return {context.name()}; }
    }, {
        "client_pid", false,
        [](StringView name, const Context& context) -> Vector<String>
        { return {to_string(context.client().pid())}; }
    }, {
        "client_list", false,
        [](StringView name, const Context& context) -> Vector<String>
        { return ClientManager::instance() |
                      transform([](const std::unique_ptr<Client>& c) -> const String&
                                { return c->context().name(); }) | gather<Vector<String>>(); }
    }, {
        "modified", false,
        [](StringView name, const Context& context) -> Vector<String>
        { return {context.buffer().is_modified() ? "true" : "false"}; }
    }, {
        "cursor_line", false,
        [](StringView name, const Context& context) -> Vector<String>
        { return {to_string(context.selections().main().cursor().line + 1)}; }
    }, {
        "cursor_column", false,
        [](StringView name, const Context& context) -> Vector<String>
        { return {to_string(context.selections().main().cursor().column + 1)}; }
    }, {
        "cursor_char_value", false,
        [](StringView name, const Context& context) -> Vector<String>
        { auto coord = context.selections().main().cursor();
          auto& buffer = context.buffer();
          return {to_string((size_t)utf8::codepoint(buffer.iterator_at(coord), buffer.end()))}; }
    }, {
        "cursor_char_column", false,
        [](StringView name, const Context& context) -> Vector<String>
        { auto coord = context.selections().main().cursor();
          return {to_string(context.buffer()[coord.line].char_count_to(coord.column) + 1)}; }
    }, {
        "cursor_display_column", false,
        [](StringView name, const Context& context) -> Vector<String>
        { auto coord = context.selections().main().cursor();
          return {to_string(get_column(context.buffer(),
                                       context.options()["tabstop"].get<int>(),
                                       coord) + 1)}; }
    }, {
        "cursor_byte_offset", false,
        [](StringView name, const Context& context) -> Vector<String>
        { auto cursor = context.selections().main().cursor();
          return {to_string(context.buffer().distance({0,0}, cursor))}; }
    }, {
        "selection_desc", false,
        [](StringView name, const Context& context) -> Vector<String>
        { return {selection_to_string(ColumnType::Byte, context.buffer(), context.selections().main())}; }
    }, {
        "selections_desc", false,
        [](StringView name, const Context& context) -> Vector<String>
        { return main_sel_first(context.selections()) |
                     transform([&buffer=context.buffer()](const Selection& sel) {
                         return selection_to_string(ColumnType::Byte, buffer, sel);
                     }) | gather<Vector<String>>(); }
    }, {
        "selections_char_desc", false,
        [](StringView name, const Context& context) -> Vector<String>
        { return main_sel_first(context.selections()) |
                     transform([&buffer=context.buffer()](const Selection& sel) {
                         return selection_to_string(ColumnType::Codepoint, buffer, sel);
                     }) | gather<Vector<String>>(); }
    }, {
        "selections_display_column_desc", false,
        [](StringView name, const Context& context) -> Vector<String>
        { return main_sel_first(context.selections()) |
                     transform([&buffer=context.buffer(), tabstop=context.options()["tabstop"].get<int>()](const Selection& sel) {
                         return selection_to_string(ColumnType::DisplayColumn, buffer, sel, tabstop);
                     }) | gather<Vector<String>>(); }
    }, {
        "selection_length", false,
        [](StringView name, const Context& context) -> Vector<String>
        { return {to_string(char_length(context.buffer(), context.selections().main()))}; }
    }, {
        "selections_length", false,
        [](StringView name, const Context& context) -> Vector<String>
        { return context.selections() |
                     transform([&](const Selection& s) -> String {
                         return to_string(char_length(context.buffer(), s));
                     }) | gather<Vector<String>>(); }
    }, {
        "selection_count", false,
        [](StringView name, const Context& context) -> Vector<String>
        { return {to_string(context.selections().size())}; }
    }, {
        "window_width", false,
        [](StringView name, const Context& context) -> Vector<String>
        { return {to_string(context.window().dimensions().column)}; }
    }, {
        "window_height", false,
        [](StringView name, const Context& context) -> Vector<String>
        { return {to_string(context.window().dimensions().line)}; }
    }, {
        "user_modes", false,
        [](StringView name, const Context& context) -> Vector<String>
        { return context.keymaps().user_modes(); }
    }, {
        "window_range", false,
        [](StringView name, const Context& context) -> Vector<String>
        {
            const auto& setup = context.window().last_display_setup();
            return {to_string(setup.first_line), to_string(setup.first_column),
                    to_string(setup.line_count), to_string(0)};
        }
    }, {
        "history", false,
        [](StringView name, const Context& context) -> Vector<String>
        { return history_as_strings(context.buffer().history()); }
    }, {
        "uncommitted_modifications", false,
        [](StringView name, const Context& context) -> Vector<String>
        { return undo_group_as_strings(context.buffer().current_undo_group()); }
    }
};

void register_registers()
{
    RegisterManager& register_manager = RegisterManager::instance();

    for (Codepoint c : StringView{"abcdefghijklmnopqrstuvwxyz\"^@"})
        register_manager.add_register(c, std::make_unique<StaticRegister>(String{c}));

    for (Codepoint c : StringView{"/|:\\"})
        register_manager.add_register(c, std::make_unique<HistoryRegister>(String{c}));

    using StringList = Vector<String, MemoryDomain::Registers>;

    register_manager.add_register('%', make_dyn_reg(
        "%",
        [](const Context& context)
        { return StringList{{context.buffer().display_name()}}; }));

    register_manager.add_register('.', make_dyn_reg(
        ".",
        [](const Context& context) {
            auto content = context.selections_content();
            return StringList{content.begin(), content.end()};
         }));

    register_manager.add_register('#', make_dyn_reg(
        "#",
        [](const Context& context) {
            const size_t count = context.selections().size();
            StringList res;
            res.reserve(count);
            for (size_t i = 1; i < count+1; ++i)
                res.push_back(to_string((int)i));
            return res;
        }));

    for (size_t i = 0; i < 10; ++i)
    {
        register_manager.add_register('0'+i, make_dyn_reg(
            String{Codepoint('0'+i)},
            [i](const Context& context) {
                StringList result;
                for (auto& sel : context.selections())
                    result.emplace_back(i < sel.captures().size() ? sel.captures()[i] : "");
                return result;
            },
            [i](Context& context, ConstArrayView<String> values) {
                if (values.empty())
                    return;

                auto& sels = context.selections();
                for (size_t sel_index = 0; sel_index < sels.size(); ++sel_index)
                {
                    auto& sel = sels[sel_index];
                    if (sel.captures().size() < i+1)
                        sel.captures().resize(i+1);
                    sel.captures()[i] = values[std::min(sel_index, values.size()-1)];
                }
            }));
    }

    register_manager.add_register('_', std::make_unique<NullRegister>());
}

void register_keymaps()
{
    auto& keymaps = GlobalScope::instance().keymaps();
    keymaps.map_key(Key::Left, KeymapMode::Normal, {'h'}, "");
    keymaps.map_key(Key::Right, KeymapMode::Normal, {'l'}, "");
    keymaps.map_key(Key::Down, KeymapMode::Normal, {'j'}, "");
    keymaps.map_key(Key::Up, KeymapMode::Normal, {'k'}, "");

    keymaps.map_key(shift(Key::Left), KeymapMode::Normal, {'H'}, "");
    keymaps.map_key(shift(Key::Right), KeymapMode::Normal, {'L'}, "");
    keymaps.map_key(shift(Key::Down), KeymapMode::Normal, {'J'}, "");
    keymaps.map_key(shift(Key::Up), KeymapMode::Normal, {'K'}, "");

    keymaps.map_key(Key::End, KeymapMode::Normal, {alt('l')}, "");
    keymaps.map_key(Key::Home, KeymapMode::Normal, {alt('h')}, "");
    keymaps.map_key(shift(Key::End), KeymapMode::Normal, {alt('L')}, "");
    keymaps.map_key(shift(Key::Home), KeymapMode::Normal, {alt('H')}, "");
}

static void check_tabstop(const int& val)
{
    if (val < 1) throw runtime_error{"tabstop should be strictly positive"};
}

static void check_indentwidth(const int& val)
{
    if (val < 0) throw runtime_error{"indentwidth should be positive or zero"};
}

static void check_scrolloff(const DisplayCoord& so)
{
    if (so.line < 0 or so.column < 0)
        throw runtime_error{"scroll offset must be positive or zero"};
}

static void check_timeout(const int& timeout)
{
    if (timeout < 50)
        throw runtime_error{"the minimum acceptable timeout is 50 milliseconds"};
}

static void check_extra_word_chars(const Vector<Codepoint, MemoryDomain::Options>& extra_chars)
{
    if (any_of(extra_chars, is_blank))
        throw runtime_error{"blanks are not accepted for extra completion characters"};
}

static void check_matching_pairs(const Vector<Codepoint, MemoryDomain::Options>& pairs)
{
    if ((pairs.size() % 2) != 0)
        throw runtime_error{"matching pairs should have a pair number of element"};
    if (not all_of(pairs, [](Codepoint cp) { return is_punctuation(cp); }))
        throw runtime_error{"matching pairs can only be punctuation"};
}

void register_options()
{
    OptionsRegistry& reg = GlobalScope::instance().option_registry();

    reg.declare_option<int, check_tabstop>("tabstop", "size of a tab character", 8);
    reg.declare_option<int, check_indentwidth>("indentwidth", "indentation width", 4);
    reg.declare_option<DisplayCoord, check_scrolloff>(
        "scrolloff", "number of lines and columns to keep visible main cursor when scrolling",
        {0,0});
    reg.declare_option("eolformat", "end of line format", EolFormat::Lf);
    reg.declare_option("BOM", "byte order mark to use when writing buffer",
                       ByteOrderMark::None);
    reg.declare_option("incsearch",
                       "incrementally apply search/select/split regex",
                       true);
    reg.declare_option("autoinfo",
                       "automatically display contextual help",
                       AutoInfo::Command | AutoInfo::OnKey);
    reg.declare_option("autocomplete",
                       "automatically display possible completions",
                       AutoComplete::Insert | AutoComplete::Prompt);
    reg.declare_option("aligntab",
                       "use tab characters when possible for alignment",
                       false);
    reg.declare_option("ignored_files",
                       "patterns to ignore when completing filenames",
                       Regex{R"(^(\..*|.*\.(o|so|a))$)"});
    reg.declare_option("disabled_hooks",
                      "patterns to disable hooks whose group is matched",
                      Regex{});
    reg.declare_option("filetype", "buffer filetype", ""_str);
    reg.declare_option("path", "path to consider when trying to find a file",
                   Vector<String, MemoryDomain::Options>({ "./", "%/", "/usr/include" }));
    reg.declare_option("completers", "insert mode completers to execute.",
                       InsertCompleterDescList({
                           InsertCompleterDesc{ InsertCompleterDesc::Filename, {} },
                           InsertCompleterDesc{ InsertCompleterDesc::Word, "all"_str }
                       }), OptionFlags::None);
    reg.declare_option("static_words", "list of words to always consider for insert word completion",
                   Vector<String, MemoryDomain::Options>{});
    reg.declare_option("autoreload",
                       "autoreload buffer when a filesystem modification is detected",
                       Autoreload::Ask);
    reg.declare_option("writemethod",
                       "how to write buffer to files",
                       WriteMethod::Overwrite);
    reg.declare_option<int, check_timeout>(
        "idle_timeout", "timeout, in milliseconds, before idle hooks are triggered", 50);
    reg.declare_option<int, check_timeout>(
        "fs_check_timeout", "timeout, in milliseconds, between file system buffer modification checks",
        500);
    reg.declare_option("ui_options",
                       "space separated list of <key>=<value> options that are "
                       "passed to and interpreted by the user interface\n"
                       "\n"
                       "The terminal ui supports the following options:\n"
                       "    <key>:                        <value>:\n"
                       "    terminal_assistant             clippy|cat|dilbert|none|off\n"
                       "    terminal_status_on_top         bool\n"
                       "    terminal_set_title             bool\n"
                       "    terminal_enable_mouse          bool\n"
                       "    terminal_synchronized          bool\n"
                       "    terminal_wheel_scroll_amount   int\n"
                       "    terminal_shift_function_key    int\n"
                       "    terminal_padding_char          codepoint\n"
                       "    terminal_padding_fill          bool\n"
                       "    terminal_info_max_width        int\n",
                       UserInterface::Options{});
    reg.declare_option("modelinefmt", "format string used to generate the modeline",
                       "%val{bufname} %val{cursor_line}:%val{cursor_char_column} {{context_info}} {{mode_info}} - %val{client}@[%val{session}]"_str);

    reg.declare_option("debug", "various debug flags", DebugFlags::None);
    reg.declare_option("readonly", "prevent buffers from being modified", false);
    reg.declare_option<Vector<Codepoint, MemoryDomain::Options>, check_extra_word_chars>(
        "extra_word_chars",
        "Additional characters to be considered as words for insert completion",
        { '_' });
    reg.declare_option<Vector<Codepoint, MemoryDomain::Options>, check_matching_pairs>(
        "matching_pairs",
        "set of pair of characters to be considered as matching pairs",
        { '(', ')', '{', '}', '[', ']', '<', '>' });
    reg.declare_option<int>("startup_info_version", "version up to which startup info changes should be hidden", 0);
}

static Client* local_client = nullptr;
static bool convert_to_client_pending = false;

enum class UIType
{
    Terminal,
    Json,
    Dummy,
};

UIType parse_ui_type(StringView ui_name)
{
    if (ui_name == "terminal") return UIType::Terminal;
    if (ui_name == "json") return UIType::Json;
    if (ui_name == "dummy") return UIType::Dummy;

    throw parameter_error(format("error: unknown ui type: '{}'", ui_name));
}

std::unique_ptr<UserInterface> make_ui(UIType ui_type)
{
    struct DummyUI : UserInterface
    {
        DummyUI() { set_signal_handler(SIGINT, SIG_DFL); }
        bool is_ok() const override { return true; }
        void menu_show(ConstArrayView<DisplayLine>, DisplayCoord,
                       Face, Face, MenuStyle) override {}
        void menu_select(int) override {}
        void menu_hide() override {}

        void info_show(const DisplayLine&, const DisplayLineList&, DisplayCoord, Face, InfoStyle) override {}
        void info_hide() override {}

        void draw(const DisplayBuffer&, const Face&, const Face&) override {}
        void draw_status(const DisplayLine&, const DisplayLine&, const Face&) override {}
        DisplayCoord dimensions() override { return {24,80}; }
        void set_cursor(CursorMode, DisplayCoord) override {}
        void refresh(bool) override {}
        void set_on_key(OnKeyCallback) override {}
        void set_on_paste(OnPasteCallback) override {}
        void set_ui_options(const Options&) override {}
    };

    switch (ui_type)
    {
        case UIType::Terminal: return std::make_unique<TerminalUI>();
        case UIType::Json: return std::make_unique<JsonUI>();
        case UIType::Dummy: return std::make_unique<DummyUI>();
    }
    throw logic_error{};
}

pid_t fork_server_to_background()
{
    if (pid_t pid = fork())
        return pid;

    setsid();
    if (fork()) // double fork to orphan the server
        exit(0);

    write_stderr(format("Kakoune forked server to background ({}), for session '{}'\n",
                        getpid(), Server::instance().session()));
    return 0;
}

std::unique_ptr<UserInterface> create_local_ui(UIType ui_type)
{
    if (ui_type == UIType::Terminal and not isatty(0))
    {
        // move stdin to another fd, and restore tty as stdin
        int fd = dup(0);
        int tty = open("/dev/tty", O_RDONLY);
        dup2(tty, 0);
        close(tty);
        create_fifo_buffer("*stdin*", fd, Buffer::Flags::None);
    }

    auto ui = make_ui(ui_type);

    static SignalHandler old_handler = set_signal_handler(SIGTSTP, [](int sig) {
        if (ClientManager::instance().count() == 1 and
            *ClientManager::instance().begin() == local_client)
            old_handler(sig);
        else
        {
            convert_to_client_pending = true;
            set_signal_handler(SIGTSTP, old_handler);
        }
    });
    return ui;
}

int run_client(StringView session, StringView name, StringView client_init,
               Optional<BufferCoord> init_coord, UIType ui_type,
               bool suspend)
{
    try
    {
        Optional<int> stdin_fd;
        // json-ui (or dummy) is not intended to be user interactive.
        // So only worry about making the tty your stdin if:
        // (a) ui_type is Terminal, *and*
        // (b) fd 0 is not interactive.
        if (ui_type == UIType::Terminal && not isatty(0))
        {
            // move stdin to another fd, and restore tty as stdin
            stdin_fd = dup(0);
            int tty = open("/dev/tty", O_RDONLY);
            dup2(tty, 0);
            close(tty);
        }

        EventManager event_manager;
        RemoteClient client{session, name, make_ui(ui_type), getpid(), get_env_vars(),
                            client_init, std::move(init_coord), stdin_fd};
        stdin_fd.map(close);

        if (suspend)
            raise(SIGTSTP);
        while (not client.exit_status() and client.is_ui_ok())
            event_manager.handle_next_events(EventMode::Normal);
        return client.exit_status().value_or(-1);
    }
    catch (disconnected& e)
    {
        write_stderr(format("{}\ndisconnecting\n", e.what()));
        return -1;
    }
}

struct convert_to_client_mode
{
    String session;
    String client_name;
    String buffer_name;
    String selections;
};

enum class ServerFlags
{
    None        = 0,
    IgnoreKakrc = 1 << 0,
    Daemon      = 1 << 1,
    ReadOnly    = 1 << 2,
    StartupInfo = 1 << 3,
};
constexpr bool with_bit_ops(Meta::Type<ServerFlags>) { return true; }

int run_server(StringView session, StringView server_init,
               StringView client_init, StringView init_buffer, Optional<BufferCoord> init_coord,
               ServerFlags flags, UIType ui_type, DebugFlags debug_flags,
               ConstArrayView<StringView> files)
{
    static bool terminate = false;
    set_signal_handler(SIGTERM, [](int) { terminate = true; });
    set_signal_handler(SIGINT, [](int) { terminate = true; });
    if ((flags & ServerFlags::Daemon) and session.empty())
    {
        write_stderr("-d needs a session name to be specified with -s\n");
        return -1;
    }

    EventManager        event_manager;
    Server              server{session.empty() ? to_string(getpid()) : session.str(),
                               (bool)(flags & ServerFlags::Daemon)};

    StringRegistry      string_registry;
    GlobalScope         global_scope;
    ShellManager        shell_manager{builtin_env_vars};
    CommandManager      command_manager;
    RegisterManager     register_manager;
    HighlighterRegistry highlighter_registry;
    SharedHighlighters  defined_highlighters;
    ClientManager       client_manager;
    BufferManager       buffer_manager;

    register_options();
    register_registers();
    register_keymaps();
    register_commands();
    register_highlighters();

    global_scope.options()["debug"].set(debug_flags);

    write_to_debug_buffer("*** This is the debug buffer, where debug info will be written ***");

#ifdef KAK_DEBUG
    {
        ProfileScope profile{debug_flags, [&](std::chrono::microseconds duration) {
            write_to_debug_buffer(format("running the unit tests took {} ms", duration.count()));
        }};
        UnitTest::run_all_tests();
    }
#endif

    bool startup_error = false;
    if (not (flags & ServerFlags::IgnoreKakrc)) try
    {
        Context init_context{Context::EmptyContextFlag{}};
        command_manager.execute(format("source {}/kakrc", runtime_directory()),
                                init_context);
    }
    catch (runtime_error& error)
    {
        startup_error = true;
        write_to_debug_buffer(format("error while parsing kakrc:\n"
                                     "    {}", error.what()));
    }

    {
        Context empty_context{Context::EmptyContextFlag{}};
        global_scope.hooks().run_hook(Hook::KakBegin, session, empty_context);
    }

    if (not server_init.empty()) try
    {
        Context init_context{Context::EmptyContextFlag{}};
        command_manager.execute(server_init, init_context);
    }
    catch (const kill_session& kill)
    {
        Context empty_context{Context::EmptyContextFlag{}};
        global_scope.hooks().run_hook(Hook::KakEnd, "", empty_context);
        return kill.exit_status;
    }
    catch (runtime_error& error)
    {
        startup_error = true;
        write_to_debug_buffer(format("error while running server init commands:\n"
                                     "    {}", error.what()));
    }

<<<<<<< HEAD
    {
        Context empty_context{Context::EmptyContextFlag{}};
        global_scope.hooks().run_hook(Hook::EnterDirectory, real_path("."), empty_context);
        global_scope.hooks().run_hook(Hook::KakBegin, session, empty_context);
    }

=======
>>>>>>> aaeb6f0e
    if (not files.empty()) try
    {
        for (auto& file : files)
        {
            try
            {
                Buffer *buffer = open_or_create_file_buffer(file);
                if (flags & ServerFlags::ReadOnly)
                {
                    buffer->flags() |= Buffer::Flags::ReadOnly;
                    buffer->options().get_local_option("readonly").set(true);
                }
            }
            catch (runtime_error& error)
            {
                startup_error = true;
                write_to_debug_buffer(format("error while opening file '{}':\n"
                                             "    {}", file, error.what()));
            }
        }
    }
    catch (runtime_error& error)
    {
         write_to_debug_buffer(format("error while opening command line files: {}", error.what()));
    }

    int exit_status = 0;
    try
    {
        if (not server.is_daemon())
        {
            local_client = client_manager.create_client(
                 create_local_ui(ui_type), getpid(), {}, get_env_vars(), client_init, init_buffer, std::move(init_coord),
                 [&](int status) { exit_status = status; });

            if (startup_error and local_client)
                local_client->print_status({
                    "error during startup, see `:buffer *debug*` for details",
                    local_client->context().faces()["Error"]
                });

            if (flags & ServerFlags::StartupInfo and local_client)
                show_startup_info(local_client, global_scope.options()["startup_info_version"].get<int>());
        }

        while (not terminate and
               (not client_manager.empty() or server.negotiating() or server.is_daemon()))
        {
            client_manager.redraw_clients();

            // Loop so that eventual inputs happening during the processing are handled as
            // well, avoiding unneeded redraws.
            bool allow_blocking = not client_manager.has_pending_inputs();
            try
            {
                while (event_manager.handle_next_events(EventMode::Normal, nullptr, allow_blocking))
                {
                    if (client_manager.process_pending_inputs())
                        break;
                    allow_blocking = false;
                }
            }
            catch (const cancel&) {}

            client_manager.process_pending_inputs();

            client_manager.clear_client_trash();
            client_manager.clear_window_trash();
            buffer_manager.clear_buffer_trash();
            global_scope.option_registry().clear_option_trash();

            if (local_client and not contains(client_manager, local_client))
            {
                local_client = nullptr;
                if ((not client_manager.empty() or server.is_daemon()) and fork_server_to_background())
                    exit(exit_status); // We do not want to run destructors and hooks here
            }
            else if (convert_to_client_pending)
            {
                kak_assert(local_client);
                auto& local_context = local_client->context();
                String client_name = local_context.name();
                String buffer_name = local_context.buffer().name();
                String selections = selection_list_to_string(ColumnType::Byte, local_context.selections());

                ClientManager::instance().remove_client(*local_client, true, 0);
                client_manager.clear_client_trash();
                local_client = nullptr;
                convert_to_client_pending = false;

                if (fork_server_to_background())
                {
                    ClientManager::instance().clear(false);
                    String session = server.session();
                    server.close_session(false);
                    throw convert_to_client_mode{ std::move(session), std::move(client_name), std::move(buffer_name), std::move(selections) };
                }
            }
        }
    }
    catch (const kill_session& kill)
    {
        exit_status = kill.exit_status;
    }

    {
        Context empty_context{Context::EmptyContextFlag{}};
        global_scope.hooks().run_hook(Hook::KakEnd, "", empty_context);
    }

    return exit_status;
}

int run_filter(StringView keystr, ConstArrayView<StringView> files, bool quiet, StringView suffix_backup)
{
    StringRegistry  string_registry;
    GlobalScope     global_scope;
    EventManager    event_manager;
    ShellManager    shell_manager{builtin_env_vars};
    RegisterManager register_manager;
    BufferManager   buffer_manager;

    register_options();
    register_registers();

    try
    {
        auto keys = parse_keys(keystr);

        auto apply_to_buffer = [&](Buffer& buffer)
        {
            try
            {
                InputHandler input_handler{
                    { buffer, Selection{{0,0}, buffer.back_coord()} },
                    Context::Flags::Draft
                };

                for (auto& key : keys)
                    input_handler.handle_key(key, true);
            }
            catch (runtime_error& err)
            {
                if (not quiet)
                    write_stderr(format("error while applying keys to buffer '{}': {}\n",
                                        buffer.display_name(), err.what()));
            }
        };

        for (auto& file : files)
        {
            Buffer* buffer = open_file_buffer(file, Buffer::Flags::NoHooks);
            if (not suffix_backup.empty())
                write_buffer_to_file(*buffer, buffer->name() + suffix_backup,
                                     WriteMethod::Overwrite, WriteFlags::None);
            apply_to_buffer(*buffer);
            write_buffer_to_file(*buffer, buffer->name(),
                                 WriteMethod::Overwrite, WriteFlags::None);
            buffer_manager.delete_buffer(*buffer);
        }
        if (not isatty(0))
        {
            Buffer& buffer = *create_buffer_from_string(
                "*stdin*", Buffer::Flags::NoHooks, read_fd(0));
            apply_to_buffer(buffer);
            write_buffer_to_fd(buffer, 1);
            buffer_manager.delete_buffer(buffer);
        }
    }
    catch (runtime_error& err)
    {
        write_stderr(format("error: {}\n", err.what()));
    }

    buffer_manager.clear_buffer_trash();
    return 0;
}

int run_pipe(StringView session)
{
    try
    {
        send_command(session, read_fd(0));
    }
    catch (disconnected& e)
    {
        write_stderr(format("{}\ndisconnecting\n", e.what()));
        return -1;
    }
    return 0;
}

void signal_handler(int signal)
{
    TerminalUI::restore_terminal();
    const char* text = nullptr;
    switch (signal)
    {
        case SIGSEGV: text = "SIGSEGV"; break;
        case SIGFPE:  text = "SIGFPE";  break;
        case SIGQUIT: text = "SIGQUIT"; break;
        case SIGPIPE: text = "SIGPIPE"; break;
    }
    auto msg = format("Received {}, exiting.\nPid: {}\nCallstack:\n{}",
                      text, getpid(), Backtrace{}.desc());
    write_stderr(msg);
    notify_fatal_error(msg);

    if (Server::has_instance())
        Server::instance().close_session();
    if (BufferManager::has_instance())
        BufferManager::instance().backup_modified_buffers();

    if (signal == SIGSEGV)
    {
        // generate core dump
        ::signal(SIGSEGV, SIG_DFL);
        ::kill(getpid(), SIGSEGV);
    }
    else
        abort();
}

}

int main(int argc, char* argv[])
{
    using namespace Kakoune;

    setlocale(LC_ALL, "");

    set_signal_handler(SIGSEGV, signal_handler);
    set_signal_handler(SIGFPE,  signal_handler);
    set_signal_handler(SIGQUIT, signal_handler);
    set_signal_handler(SIGTERM, signal_handler);
    set_signal_handler(SIGPIPE, [](int){});
    set_signal_handler(SIGINT, [](int){});
    set_signal_handler(SIGCHLD, [](int){});
    set_signal_handler(SIGTTOU, SIG_IGN);

    const ParameterDesc param_desc{
        SwitchMap{ { "c", { ArgCompleter{},  "connect to given session" } },
                   { "e", { ArgCompleter{},  "execute argument on client initialisation" } },
                   { "E", { ArgCompleter{},  "execute argument on server initialisation" } },
                   { "n", { {}, "do not source kakrc files on startup" } },
                   { "s", { ArgCompleter{},  "set session name" } },
                   { "d", { {}, "run as a headless session (requires -s)" } },
                   { "p", { ArgCompleter{},  "just send stdin as commands to the given session" } },
                   { "f", { ArgCompleter{},  "filter: for each file, select the entire buffer and execute the given keys" } },
                   { "i", { ArgCompleter{}, "backup the files on which a filter is applied using the given suffix" } },
                   { "q", { {}, "in filter mode, be quiet about errors applying keys" } },
                   { "ui", { ArgCompleter{}, "set the type of user interface to use (terminal, dummy, or json)" } },
                   { "l", { {}, "list existing sessions" } },
                   { "clear", { {}, "clear dead sessions" } },
                   { "debug", { ArgCompleter{}, "initial debug option value" } },
                   { "version", { {}, "display kakoune version and exit" } },
                   { "ro", { {}, "readonly mode" } },
                   { "help", { {}, "display a help message and quit" } } }
    };

    try
    {
        auto show_usage = [&]() {
            write_stdout(format("Usage: {} [options] [file]... [+<line>[:<col>]|+:]\n\n"
                    "Options:\n"
                    "{}\n"
                    "Prefixing a positional argument with a plus (`+`) sign will place the\n"
                    "cursor at a given set of coordinates, or the end of the buffer if the plus\n"
                    "sign is followed only by a colon (`:`)\n",
                    argv[0], generate_switches_doc(param_desc.switches)));
            return 0;
        };

        const auto params = ArrayView<char*>{argv+1, argv + argc}
                          | transform([](auto* s) { return String{s}; })
                          | gather<Vector<String>>();

        if (contains(params, "--help"_sv))
            return show_usage();

        ParametersParser parser{params, param_desc};

        const bool show_help_message = (bool)parser.get_switch("help");
        if (show_help_message)
            return show_usage();

        if (parser.get_switch("version"))
        {
            write_stdout(format("Kakoune {}\n", Kakoune::version));
            return 0;
        }

        const bool list_sessions = (bool)parser.get_switch("l");
        const bool clear_sessions = (bool)parser.get_switch("clear");
        if (list_sessions or clear_sessions)
        {
            for (auto& session : list_files(session_directory()))
            {
                const bool valid = check_session(session);
                if (list_sessions)
                    write_stdout(format("{}{}\n", session, valid ? "" : " (dead)"));
                if (not valid and clear_sessions)
                    unlink(session_path(session).c_str());
            }
            return 0;
        }

        if (auto session = parser.get_switch("p"))
        {
            for (auto opt : { "c", "n", "s", "d", "e", "E", "ro" })
            {
                if (parser.get_switch(opt))
                {
                    write_stderr(format("error: -{} is incompatible with -p\n", opt));
                    return -1;
                }
            }
            return run_pipe(*session);
        }

        auto client_init = parser.get_switch("e").value_or(StringView{});
        auto server_init = parser.get_switch("E").value_or(StringView{});
        const UIType ui_type = parse_ui_type(parser.get_switch("ui").value_or("terminal"));

        if (auto keys = parser.get_switch("f"))
        {
            if (parser.get_switch("ro"))
            {
                write_stderr("error: -ro is incompatible with -f\n");
                return -1;
            }

            Vector<StringView> files;
            for (size_t i = 0; i < parser.positional_count(); ++i)
                files.emplace_back(parser[i]);

            return run_filter(*keys, files, (bool)parser.get_switch("q"),
                              parser.get_switch("i").value_or(StringView{}));
        }

        Vector<StringView> files;
        Optional<BufferCoord> init_coord;
        for (auto& name : parser)
        {
            if (not name.empty() and name[0_byte] == '+')
            {
                if (name == "+" or name  == "+:")
                {
                    client_init = client_init + "; exec gj";
                    continue;
                }
                auto colon = find(name, ':');
                if (auto line = str_to_int_ifp({name.begin()+1, colon}))
                {
                    init_coord = std::max<BufferCoord>({0,0}, {
                        *line - 1,
                        colon != name.end() ?
                            str_to_int_ifp({colon+1, name.end()}).value_or(1) - 1
                          : 0
                    });
                    continue;
                }
            }

            files.emplace_back(name);
        }

        if (auto server_session = parser.get_switch("c"))
        {
            for (auto opt : { "n", "s", "d", "E", "ro" })
            {
                if (parser.get_switch(opt))
                {
                    write_stderr(format("error: -{} is incompatible with -c\n", opt));
                    return -1;
                }
            }
            String new_files;
            for (auto name : files) {
                new_files += format("edit '{}'", escape(real_path(name), "'", '\''));
                if (init_coord) {
                    new_files += format(" {} {}", init_coord->line + 1, init_coord->column + 1);
                    init_coord.reset();
                }
                new_files += ";";
            }

            return run_client(*server_session, {}, new_files + client_init, init_coord, ui_type, false);
        }
        else
        {
            StringView session = parser.get_switch("s").value_or(StringView{});
            try
            {
                auto ignore_kakrc = (bool)parser.get_switch("n");
                auto flags = (ignore_kakrc                                ? ServerFlags::IgnoreKakrc : ServerFlags::None) |
                             (parser.get_switch("d")                      ? ServerFlags::Daemon      : ServerFlags::None) |
                             (parser.get_switch("ro")                     ? ServerFlags::ReadOnly    : ServerFlags::None) |
                             ((argc == 1 or (ignore_kakrc and argc == 2))
                              and isatty(0)                               ? ServerFlags::StartupInfo : ServerFlags::None);
                auto debug_flags = option_from_string(Meta::Type<DebugFlags>{}, parser.get_switch("debug").value_or(""));
                return run_server(session, server_init, client_init, files.empty() ? StringView{} : files[0], init_coord, flags, ui_type, debug_flags, files);
            }
            catch (convert_to_client_mode& convert)
            {
                return run_client(convert.session, convert.client_name,
                                  format("try %^buffer '{}'; select '{}'^; echo converted to client only mode",
                                         escape(convert.buffer_name, "'^", '\\'), convert.selections), {}, ui_type, true);
            }
        }
    }
    catch (parameter_error& error)
    {
        write_stderr(format("Error while parsing parameters: {}\n"
                            "Valid switches:\n"
                            "{}", error.what(),
                            generate_switches_doc(param_desc.switches)));
       return -1;
    }
    catch (Kakoune::exception& error)
    {
        write_stderr(format("Fatal error: {}\n", error.what()));
        return -1;
    }
    catch (std::exception& error)
    {
        write_stderr(format("uncaught exception ({}):\n{}\n", typeid(error).name(), error.what()));
        return -1;
    }
    catch (...)
    {
        write_stderr("uncaught exception");
        return -1;
    }
    return 0;
}

#if defined(__ELF__)
#ifdef __arm__
# define PROGBITS "%progbits"
#else
# define PROGBITS "@progbits"
#endif
asm(".pushsection \".debug_gdb_scripts\", \"MS\"," PROGBITS ",1" R"(
.byte 4
.ascii "kakoune-inline-gdb.py\n"
.ascii "import os.path\n"
.ascii "sys.path.insert(0, os.path.dirname(gdb.current_objfile().filename) + '/../share/kak/gdb/')\n"
.ascii "import gdb.printing\n"
.ascii "import kakoune\n"
.ascii "gdb.printing.register_pretty_printer(gdb.current_objfile(), kakoune.build_pretty_printer())\n\0"
.popsection
)");
#endif<|MERGE_RESOLUTION|>--- conflicted
+++ resolved
@@ -831,6 +831,7 @@
 
     {
         Context empty_context{Context::EmptyContextFlag{}};
+        global_scope.hooks().run_hook(Hook::EnterDirectory, real_path("."), empty_context);
         global_scope.hooks().run_hook(Hook::KakBegin, session, empty_context);
     }
 
@@ -852,15 +853,6 @@
                                      "    {}", error.what()));
     }
 
-<<<<<<< HEAD
-    {
-        Context empty_context{Context::EmptyContextFlag{}};
-        global_scope.hooks().run_hook(Hook::EnterDirectory, real_path("."), empty_context);
-        global_scope.hooks().run_hook(Hook::KakBegin, session, empty_context);
-    }
-
-=======
->>>>>>> aaeb6f0e
     if (not files.empty()) try
     {
         for (auto& file : files)
