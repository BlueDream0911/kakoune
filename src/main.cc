#include "assert.hh"
#include "backtrace.hh"
#include "buffer.hh"
#include "buffer_manager.hh"
#include "buffer_utils.hh"
#include "client_manager.hh"
#include "command_manager.hh"
#include "commands.hh"
#include "context.hh"
#include "event_manager.hh"
#include "face_registry.hh"
#include "file.hh"
#include "highlighters.hh"
#include "insert_completer.hh"
#include "json_ui.hh"
#include "terminal_ui.hh"
#include "option_types.hh"
#include "parameters_parser.hh"
#include "profile.hh"
#include "ranges.hh"
#include "regex.hh"
#include "register_manager.hh"
#include "remote.hh"
#include "scope.hh"
#include "shared_string.hh"
#include "shell_manager.hh"
#include "string.hh"
#include "unit_tests.hh"
#include "window.hh"
#include "clock.hh"

#include <fcntl.h>
#include <locale.h>
#include <sys/stat.h>
#include <sys/types.h>
#include <unistd.h>
#include <pwd.h>

namespace Kakoune
{

extern const char* version;

struct {
    unsigned int version;
    StringView notes;
} constexpr version_notes[] = { {
        0,
        "» {+u}flag-lines -after{} highlighter\n"
        "» asynchronous {+u}shell-script-candidates{} completion\n"
        "» {+b}%val\\{window_range}{} is now emitted as separate strings\n"
        "» {+b}+{} only duplicates identical selections a single time\n"
        "» {+u}daemonize-session{} command\n"
        "» view mode and mouse scrolling no longer change selections\n"
<<<<<<< HEAD
        "» {+u}git apply/blame-jump/edit/grep{} commands\n"
        "» {+u}git blame{} works in {+u}git-diff{} and {+u}git-log{} buffers\n"
=======
        "» {+u}git apply/edit/grep{} commands\n"
        "» custom completions are no longer sorted if the typed text is empty\n"
        "» {+u}terminal{} now selects implementation based on windowing options\n"
>>>>>>> 9c9f491f
    }, {
        20230805,
        "» Fix FreeBSD/MacOS clang compilation\n"
    }, {
        20230729,
        "» {+b}<a-u>{} and {+b}<a-U>{} now undo/redo selection changes; "
        "the previous meaning of moving in history tree has been moved to "
        "{+b}<c-j>{} and {+b}<c-k>{}\n"
        "» {+u}%exp\\{...}{} expansions provide flexible quoting for expanded "
        "strings (as double quoted strings)\n"
        "» {+u}show-matching -previous{} switch\n"
        "» {+b}<c-g>{} to cancel current operation\n"
    }, {
        20221031,
        "» {+b}<esc>{} does not end macro recording anymore, use {+b}Q{}\n"
        "» pipe commands do not append final end-of-lines anymore\n"
        "» {+u}complete-command{} to configure command completion\n"
        "» {+b}p{}, {+b}P{}, {+b}!{} and {+b}<a-!>{} now select the inserted text\n"
        "» {+b}x{} now uses {+b}<a-x>{} behaviour\n"
        "» {+b}<space>{} and {+b},{} have been swapped\n"
    }, {
        20211107,
        "» colored and curly underlines support (undocumented in 20210828)\n"
    }, {
        20211028,
        "» {+b}g{} and {+b}v{} do not auto-convert to lowercase anymore\n"
    }, {
        20210828,
        "» {+u}write <filename>{} will refuse to overwrite without {+u}-force{}\n"
        "» {+u}$kak_command_fifo{} support\n"
        "» {+u}set-option -remove{} support\n"
        "» prompts auto select {+i}menu{} completions on space\n"
        "» explicit completion support ({+b}<c-x>...{}) in prompts\n"
        "» {+u}write -atomic{} was replaced with {+u}write -method <method>{}\n"
    }, {
        20200901,
        "» daemon mode does not fork anymore\n"
    }, {
        20200804,
        "» {+u}User{} hook support\n"
        "» Removed {+i}bold{} and {+i}italic{} faces from colorschemes\n"
        "» Read from stdin support for clients\n"
        "» {+u}rgba:RRGGBBAA{} faces and alpha blending\n"
    }, {
        20200116,
        "» {+u}InsertCompletionHide{} parameter is now the list of inserted ranges\n"
    }, {
        20191210,
        "» {+u}ModeChange{} parameter has changed to contain push/pop\n"
        "» {+ui}Mode{+u}Begin{}/{+ui}Mode{+u}End{} hooks were removed\n"
    }, {
        20190701,
        "» {+u}%file\\{<filename>}{} expansions to read files\n"
        "» {+u}echo -to-file <filename>{} to write to file\n"
        "» completions option have an on select command instead of "
        "a docstring\n"
        "» Function key syntax do not accept lower case f anymore\n"
        "» shell quoting of list options is now opt-in with "
        "{+u}$kak_quoted_...{}\n"
    }, {
        20190120,
        "» named capture groups in regex\n"
        "» auto_complete option renamed to autocomplete\n"
    }, {
        20181027,
        "» {+u}define-commands{} {+i}-shell-completion{} and {+i}-shell-candidates{} "
        "has been renamed\n"
        "» exclusive face attributes is replaced with final "
        "(fg/bg/attr)\n"
        "» {+b}<a-M>{} (merge consecutive) moved to {+b}<a-_>{} to make {+b}<a-M>{} "
        "backward {+b}<a-m>{}\n"
        "» {+u}remove-hooks{} now takes a regex parameter\n"
    }, {
        20180904,
        "» Big breaking refactoring of various Kakoune features, "
        "configuration might need to be updated see `:doc changelog` "
        "for details\n"
        "» {+u}define-command{} {+i}-allow-override{} switch has been renamed "
        "{+i}-override{}\n"
    }, {
        20180413,
        "» {+u}ModeChange{} hook has been introduced and is expected "
        "to replace the various {+ui}Mode{+u}Begin{}/{+ui}Mode{+u}End{} hooks, "
        "consider those deprecated.\n"
        "» {+b}*{} Does not strip whitespaces anymore, use built-in "
        "{+b}_{} to strip them\n"
        "» {+b}l{} on eol will go to next line, {+b}h{} on first char will "
        "go to previous\n"
        "» selections merging behaviour is now a bit more complex "
        "again\n"
        "» {+b}x{} will only jump to next line if full line is already "
        "selected\n"
        "» {+i}WORD{} text object moved to {+b}<a-w>{} instead of {+b}W{} for "
        "consistency\n"
        "» rotate main selection moved to {+b}){}, rotate content to {+b}<a-)>{}, "
        "{+b}({} for backward\n"
        "» faces are now scoped, {+u}set-face{} command takes an additional "
        "scope parameter\n"
        "» {+b}<backtab>{} key is gone, use {+b}<s-tab>{} instead\n"
} };

void show_startup_info(Client* local_client, int last_version)
{
    const Face version_face{Color::Default, Color::Default, Attribute::Bold};
    DisplayLineList info;
    for (auto [version, notes] : version_notes)
    {
        if (version and version <= last_version)
            continue;

        if (not version)
            info.push_back({"• Development version", version_face});
        else
        {
            const auto year = version / 10000;
            const auto month = (version / 100) % 100;
            const auto day = version % 100;
            info.push_back({format("• Kakoune v{}.{}{}.{}{}",
                                   year, month < 10 ? "0" : "", month, day < 10 ? "0" : "", day),
                            version_face});
        }

        for (auto&& line : notes | split<StringView>('\n'))
            info.push_back(parse_display_line(line, GlobalScope::instance().faces()));
    }
    if (not info.empty())
    {
        info.push_back({"See the `:doc options startup-info` to control this message",
                        Face{Color::Default, Color::Default, Attribute::Italic}});
        local_client->info_show({format("Kakoune {}", version), version_face}, info, {}, InfoStyle::Prompt);
    }
}

inline void write_stdout(StringView str) { try { write(STDOUT_FILENO, str); } catch (runtime_error&) {} }
inline void write_stderr(StringView str) { try { write(STDERR_FILENO, str); } catch (runtime_error&) {} }

String runtime_directory()
{
    if (const char* runtime_directory = getenv("KAKOUNE_RUNTIME"))
        return runtime_directory;

    char relpath[PATH_MAX+1];
    format_to(relpath, "{}../share/kak", split_path(get_kak_binary_path()).first);
    struct stat st;
    if (stat(relpath, &st) == 0 and S_ISDIR(st.st_mode))
        return real_path(relpath);

    return "/usr/share/kak";
}

String config_directory()
{
    if (StringView kak_cfg_dir = getenv("KAKOUNE_CONFIG_DIR"); not kak_cfg_dir.empty())
        return kak_cfg_dir.str();
    if (StringView xdg_cfg_home = getenv("XDG_CONFIG_HOME"); not xdg_cfg_home.empty())
        return format("{}/kak", xdg_cfg_home);
    return format("{}/.config/kak", homedir());
}

static auto main_sel_first(const SelectionList& selections)
{
    auto beg = &*selections.begin(), end = &*selections.end();
    auto main = beg + selections.main_index();
    using View = ConstArrayView<Selection>;
    return concatenated(View{main, end}, View{beg, main});
}

static const EnvVarDesc builtin_env_vars[] = { {
        "bufname", false,
        [](StringView name, const Context& context) -> Vector<String>
        { return {context.buffer().display_name()}; }
    }, {
        "buffile", false,
        [](StringView name, const Context& context) -> Vector<String>
        { return {context.buffer().name()}; }
    }, {
        "buflist", false,
        [](StringView name, const Context& context) -> Vector<String>
        { return BufferManager::instance() | transform(&Buffer::display_name) | gather<Vector<String>>(); }
    }, {
        "buf_line_count", false,
        [](StringView name, const Context& context) -> Vector<String>
        { return {to_string(context.buffer().line_count())}; }
    }, {
        "timestamp", false,
        [](StringView name, const Context& context) -> Vector<String>
        { return {to_string(context.buffer().timestamp())}; }
    }, {
        "history_id", false,
        [](StringView name, const Context& context) -> Vector<String>
        { return {to_string((size_t)context.buffer().current_history_id())}; }
    }, {
        "selection", false,
        [](StringView name, const Context& context) -> Vector<String>
        { const Selection& sel = context.selections().main();
          return {content(context.buffer(), sel)}; }
    }, {
        "selections", false,
        [](StringView name, const Context& context) -> Vector<String>
        { return context.selections_content(); }
    }, {
        "runtime", false,
        [](StringView name, const Context& context) -> Vector<String>
        { return {runtime_directory()}; }
    }, {
        "config", false,
        [](StringView name, const Context& context) -> Vector<String>
        { return {config_directory()}; }
    }, {
        "version", false,
        [](StringView name, const Context& context) -> Vector<String>
        { return {version}; }
    }, {
        "opt_", true,
        [](StringView name, const Context& context) -> Vector<String>
        { return context.options()[name.substr(4_byte)].get_as_strings(); }
    }, {
        "main_reg_", true,
        [](StringView name, const Context& context) -> Vector<String>
        { return {context.main_sel_register_value(name.substr(9_byte)).str()}; }
    }, {
        "reg_", true,
        [](StringView name, const Context& context)
        { return RegisterManager::instance()[name.substr(4_byte)].get(context) |
                     gather<Vector<String>>(); }
    }, {
        "client_env_", true,
        [](StringView name, const Context& context) -> Vector<String>
        { return {context.client().get_env_var(name.substr(11_byte)).str()}; }
    }, {
        "session", false,
        [](StringView name, const Context& context) -> Vector<String>
        { return {Server::instance().session()}; }
    }, {
        "client", false,
        [](StringView name, const Context& context) -> Vector<String>
        { return {context.name()}; }
    }, {
        "client_pid", false,
        [](StringView name, const Context& context) -> Vector<String>
        { return {to_string(context.client().pid())}; }
    }, {
        "client_list", false,
        [](StringView name, const Context& context) -> Vector<String>
        { return ClientManager::instance() |
                      transform([](const std::unique_ptr<Client>& c) -> const String&
                                { return c->context().name(); }) | gather<Vector<String>>(); }
    }, {
        "modified", false,
        [](StringView name, const Context& context) -> Vector<String>
        { return {context.buffer().is_modified() ? "true" : "false"}; }
    }, {
        "cursor_line", false,
        [](StringView name, const Context& context) -> Vector<String>
        { return {to_string(context.selections().main().cursor().line + 1)}; }
    }, {
        "cursor_column", false,
        [](StringView name, const Context& context) -> Vector<String>
        { return {to_string(context.selections().main().cursor().column + 1)}; }
    }, {
        "cursor_char_value", false,
        [](StringView name, const Context& context) -> Vector<String>
        { auto coord = context.selections().main().cursor();
          auto& buffer = context.buffer();
          return {to_string((size_t)utf8::codepoint(buffer.iterator_at(coord), buffer.end()))}; }
    }, {
        "cursor_char_column", false,
        [](StringView name, const Context& context) -> Vector<String>
        { auto coord = context.selections().main().cursor();
          return {to_string(context.buffer()[coord.line].char_count_to(coord.column) + 1)}; }
    }, {
        "cursor_display_column", false,
        [](StringView name, const Context& context) -> Vector<String>
        { auto coord = context.selections().main().cursor();
          return {to_string(get_column(context.buffer(),
                                       context.options()["tabstop"].get<int>(),
                                       coord) + 1)}; }
    }, {
        "cursor_byte_offset", false,
        [](StringView name, const Context& context) -> Vector<String>
        { auto cursor = context.selections().main().cursor();
          return {to_string(context.buffer().distance({0,0}, cursor))}; }
    }, {
        "selection_desc", false,
        [](StringView name, const Context& context) -> Vector<String>
        { return {selection_to_string(ColumnType::Byte, context.buffer(), context.selections().main())}; }
    }, {
        "selections_desc", false,
        [](StringView name, const Context& context) -> Vector<String>
        { return main_sel_first(context.selections()) |
                     transform([&buffer=context.buffer()](const Selection& sel) {
                         return selection_to_string(ColumnType::Byte, buffer, sel);
                     }) | gather<Vector<String>>(); }
    }, {
        "selections_char_desc", false,
        [](StringView name, const Context& context) -> Vector<String>
        { return main_sel_first(context.selections()) |
                     transform([&buffer=context.buffer()](const Selection& sel) {
                         return selection_to_string(ColumnType::Codepoint, buffer, sel);
                     }) | gather<Vector<String>>(); }
    }, {
        "selections_display_column_desc", false,
        [](StringView name, const Context& context) -> Vector<String>
        { return main_sel_first(context.selections()) |
                     transform([&buffer=context.buffer(), tabstop=context.options()["tabstop"].get<int>()](const Selection& sel) {
                         return selection_to_string(ColumnType::DisplayColumn, buffer, sel, tabstop);
                     }) | gather<Vector<String>>(); }
    }, {
        "selection_length", false,
        [](StringView name, const Context& context) -> Vector<String>
        { return {to_string(char_length(context.buffer(), context.selections().main()))}; }
    }, {
        "selections_length", false,
        [](StringView name, const Context& context) -> Vector<String>
        { return context.selections() |
                     transform([&](const Selection& s) -> String {
                         return to_string(char_length(context.buffer(), s));
                     }) | gather<Vector<String>>(); }
    }, {
        "selection_count", false,
        [](StringView name, const Context& context) -> Vector<String>
        { return {to_string(context.selections().size())}; }
    }, {
        "window_width", false,
        [](StringView name, const Context& context) -> Vector<String>
        { return {to_string(context.window().dimensions().column)}; }
    }, {
        "window_height", false,
        [](StringView name, const Context& context) -> Vector<String>
        { return {to_string(context.window().dimensions().line)}; }
    }, {
        "user_modes", false,
        [](StringView name, const Context& context) -> Vector<String>
        { return context.keymaps().user_modes(); }
    }, {
        "window_range", false,
        [](StringView name, const Context& context) -> Vector<String>
        {
            const auto& setup = context.window().last_display_setup();
            return {to_string(setup.first_line), to_string(setup.first_column),
                    to_string(setup.line_count), to_string(0)};
        }
    }, {
        "history", false,
        [](StringView name, const Context& context) -> Vector<String>
        { return history_as_strings(context.buffer().history()); }
    }, {
        "uncommitted_modifications", false,
        [](StringView name, const Context& context) -> Vector<String>
        { return undo_group_as_strings(context.buffer().current_undo_group()); }
    }
};

void register_registers()
{
    RegisterManager& register_manager = RegisterManager::instance();

    for (Codepoint c : StringView{"abcdefghijklmnopqrstuvwxyz\"^@"})
        register_manager.add_register(c, std::make_unique<StaticRegister>(String{c}));

    for (Codepoint c : StringView{"/|:\\"})
        register_manager.add_register(c, std::make_unique<HistoryRegister>(String{c}));

    using StringList = Vector<String, MemoryDomain::Registers>;

    register_manager.add_register('%', make_dyn_reg(
        "%",
        [](const Context& context)
        { return StringList{{context.buffer().display_name()}}; }));

    register_manager.add_register('.', make_dyn_reg(
        ".",
        [](const Context& context) {
            auto content = context.selections_content();
            return StringList{content.begin(), content.end()};
         }));

    register_manager.add_register('#', make_dyn_reg(
        "#",
        [](const Context& context) {
            const size_t count = context.selections().size();
            StringList res;
            res.reserve(count);
            for (size_t i = 1; i < count+1; ++i)
                res.push_back(to_string((int)i));
            return res;
        }));

    for (size_t i = 0; i < 10; ++i)
    {
        register_manager.add_register('0'+i, make_dyn_reg(
            String{Codepoint('0'+i)},
            [i](const Context& context) {
                StringList result;
                for (auto& sel : context.selections())
                    result.emplace_back(i < sel.captures().size() ? sel.captures()[i] : "");
                return result;
            },
            [i](Context& context, ConstArrayView<String> values) {
                if (values.empty())
                    return;

                auto& sels = context.selections();
                for (size_t sel_index = 0; sel_index < sels.size(); ++sel_index)
                {
                    auto& sel = sels[sel_index];
                    if (sel.captures().size() < i+1)
                        sel.captures().resize(i+1);
                    sel.captures()[i] = values[std::min(sel_index, values.size()-1)];
                }
            }));
    }

    register_manager.add_register('_', std::make_unique<NullRegister>());
}

void register_keymaps()
{
    auto& keymaps = GlobalScope::instance().keymaps();
    keymaps.map_key(Key::Left, KeymapMode::Normal, {'h'}, "");
    keymaps.map_key(Key::Right, KeymapMode::Normal, {'l'}, "");
    keymaps.map_key(Key::Down, KeymapMode::Normal, {'j'}, "");
    keymaps.map_key(Key::Up, KeymapMode::Normal, {'k'}, "");

    keymaps.map_key(shift(Key::Left), KeymapMode::Normal, {'H'}, "");
    keymaps.map_key(shift(Key::Right), KeymapMode::Normal, {'L'}, "");
    keymaps.map_key(shift(Key::Down), KeymapMode::Normal, {'J'}, "");
    keymaps.map_key(shift(Key::Up), KeymapMode::Normal, {'K'}, "");

    keymaps.map_key(Key::End, KeymapMode::Normal, {alt('l')}, "");
    keymaps.map_key(Key::Home, KeymapMode::Normal, {alt('h')}, "");
    keymaps.map_key(shift(Key::End), KeymapMode::Normal, {alt('L')}, "");
    keymaps.map_key(shift(Key::Home), KeymapMode::Normal, {alt('H')}, "");
}

static void check_tabstop(const int& val)
{
    if (val < 1) throw runtime_error{"tabstop should be strictly positive"};
}

static void check_indentwidth(const int& val)
{
    if (val < 0) throw runtime_error{"indentwidth should be positive or zero"};
}

static void check_scrolloff(const DisplayCoord& so)
{
    if (so.line < 0 or so.column < 0)
        throw runtime_error{"scroll offset must be positive or zero"};
}

static void check_timeout(const int& timeout)
{
    if (timeout < 50)
        throw runtime_error{"the minimum acceptable timeout is 50 milliseconds"};
}

static void check_extra_word_chars(const Vector<Codepoint, MemoryDomain::Options>& extra_chars)
{
    if (any_of(extra_chars, is_blank))
        throw runtime_error{"blanks are not accepted for extra completion characters"};
}

static void check_matching_pairs(const Vector<Codepoint, MemoryDomain::Options>& pairs)
{
    if ((pairs.size() % 2) != 0)
        throw runtime_error{"matching pairs should have a pair number of element"};
    if (not all_of(pairs, [](Codepoint cp) { return is_punctuation(cp); }))
        throw runtime_error{"matching pairs can only be punctuation"};
}

void register_options()
{
    OptionsRegistry& reg = GlobalScope::instance().option_registry();

    reg.declare_option<int, check_tabstop>("tabstop", "size of a tab character", 8);
    reg.declare_option<int, check_indentwidth>("indentwidth", "indentation width", 4);
    reg.declare_option<DisplayCoord, check_scrolloff>(
        "scrolloff", "number of lines and columns to keep visible main cursor when scrolling",
        {0,0});
    reg.declare_option("eolformat", "end of line format", EolFormat::Lf);
    reg.declare_option("BOM", "byte order mark to use when writing buffer",
                       ByteOrderMark::None);
    reg.declare_option("incsearch",
                       "incrementally apply search/select/split regex",
                       true);
    reg.declare_option("autoinfo",
                       "automatically display contextual help",
                       AutoInfo::Command | AutoInfo::OnKey);
    reg.declare_option("autocomplete",
                       "automatically display possible completions",
                       AutoComplete::Insert | AutoComplete::Prompt);
    reg.declare_option("aligntab",
                       "use tab characters when possible for alignment",
                       false);
    reg.declare_option("ignored_files",
                       "patterns to ignore when completing filenames",
                       Regex{R"(^(\..*|.*\.(o|so|a))$)"});
    reg.declare_option("disabled_hooks",
                      "patterns to disable hooks whose group is matched",
                      Regex{});
    reg.declare_option("filetype", "buffer filetype", ""_str);
    reg.declare_option("path", "path to consider when trying to find a file",
                   Vector<String, MemoryDomain::Options>({ "./", "%/", "/usr/include" }));
    reg.declare_option("completers", "insert mode completers to execute.",
                       InsertCompleterDescList({
                           InsertCompleterDesc{ InsertCompleterDesc::Filename, {} },
                           InsertCompleterDesc{ InsertCompleterDesc::Word, "all"_str }
                       }), OptionFlags::None);
    reg.declare_option("static_words", "list of words to always consider for insert word completion",
                   Vector<String, MemoryDomain::Options>{});
    reg.declare_option("autoreload",
                       "autoreload buffer when a filesystem modification is detected",
                       Autoreload::Ask);
    reg.declare_option("writemethod",
                       "how to write buffer to files",
                       WriteMethod::Overwrite);
    reg.declare_option<int, check_timeout>(
        "idle_timeout", "timeout, in milliseconds, before idle hooks are triggered", 50);
    reg.declare_option<int, check_timeout>(
        "fs_check_timeout", "timeout, in milliseconds, between file system buffer modification checks",
        500);
    reg.declare_option("ui_options",
                       "space separated list of <key>=<value> options that are "
                       "passed to and interpreted by the user interface\n"
                       "\n"
                       "The terminal ui supports the following options:\n"
                       "    <key>:                        <value>:\n"
                       "    terminal_assistant             clippy|cat|dilbert|none|off\n"
                       "    terminal_status_on_top         bool\n"
                       "    terminal_set_title             bool\n"
                       "    terminal_enable_mouse          bool\n"
                       "    terminal_synchronized          bool\n"
                       "    terminal_wheel_scroll_amount   int\n"
                       "    terminal_shift_function_key    int\n"
                       "    terminal_padding_char          codepoint\n"
                       "    terminal_padding_fill          bool\n"
                       "    terminal_info_max_width        int\n",
                       UserInterface::Options{});
    reg.declare_option("modelinefmt", "format string used to generate the modeline",
                       "%val{bufname} %val{cursor_line}:%val{cursor_char_column} {{context_info}} {{mode_info}} - %val{client}@[%val{session}]"_str);

    reg.declare_option("debug", "various debug flags", DebugFlags::None);
    reg.declare_option("readonly", "prevent buffers from being modified", false);
    reg.declare_option<Vector<Codepoint, MemoryDomain::Options>, check_extra_word_chars>(
        "extra_word_chars",
        "Additional characters to be considered as words for insert completion",
        { '_' });
    reg.declare_option<Vector<Codepoint, MemoryDomain::Options>, check_matching_pairs>(
        "matching_pairs",
        "set of pair of characters to be considered as matching pairs",
        { '(', ')', '{', '}', '[', ']', '<', '>' });
    reg.declare_option<int>("startup_info_version", "version up to which startup info changes should be hidden", 0);
}

static Client* local_client = nullptr;
static bool convert_to_client_pending = false;

enum class UIType
{
    Terminal,
    Json,
    Dummy,
};

UIType parse_ui_type(StringView ui_name)
{
    if (ui_name == "terminal") return UIType::Terminal;
    if (ui_name == "json") return UIType::Json;
    if (ui_name == "dummy") return UIType::Dummy;

    throw parameter_error(format("error: unknown ui type: '{}'", ui_name));
}

std::unique_ptr<UserInterface> make_ui(UIType ui_type)
{
    struct DummyUI : UserInterface
    {
        DummyUI() { set_signal_handler(SIGINT, SIG_DFL); }
        bool is_ok() const override { return true; }
        void menu_show(ConstArrayView<DisplayLine>, DisplayCoord,
                       Face, Face, MenuStyle) override {}
        void menu_select(int) override {}
        void menu_hide() override {}

        void info_show(const DisplayLine&, const DisplayLineList&, DisplayCoord, Face, InfoStyle) override {}
        void info_hide() override {}

        void draw(const DisplayBuffer&, const Face&, const Face&) override {}
        void draw_status(const DisplayLine&, const DisplayLine&, const Face&) override {}
        DisplayCoord dimensions() override { return {24,80}; }
        void set_cursor(CursorMode, DisplayCoord) override {}
        void refresh(bool) override {}
        void set_on_key(OnKeyCallback) override {}
        void set_on_paste(OnPasteCallback) override {}
        void set_ui_options(const Options&) override {}
    };

    switch (ui_type)
    {
        case UIType::Terminal: return std::make_unique<TerminalUI>();
        case UIType::Json: return std::make_unique<JsonUI>();
        case UIType::Dummy: return std::make_unique<DummyUI>();
    }
    throw logic_error{};
}

pid_t fork_server_to_background()
{
    if (pid_t pid = fork())
        return pid;

    setsid();
    if (fork()) // double fork to orphan the server
        exit(0);

    write_stderr(format("Kakoune forked server to background ({}), for session '{}'\n",
                        getpid(), Server::instance().session()));
    return 0;
}

std::unique_ptr<UserInterface> create_local_ui(UIType ui_type)
{
    if (ui_type == UIType::Terminal and not isatty(0))
    {
        // move stdin to another fd, and restore tty as stdin
        int fd = dup(0);
        int tty = open("/dev/tty", O_RDONLY);
        dup2(tty, 0);
        close(tty);
        create_fifo_buffer("*stdin*", fd, Buffer::Flags::None);
    }

    auto ui = make_ui(ui_type);

    static SignalHandler old_handler = set_signal_handler(SIGTSTP, [](int sig) {
        if (ClientManager::instance().count() == 1 and
            *ClientManager::instance().begin() == local_client)
            old_handler(sig);
        else
        {
            convert_to_client_pending = true;
            set_signal_handler(SIGTSTP, old_handler);
        }
    });
    return ui;
}

int run_client(StringView session, StringView name, StringView client_init,
               Optional<BufferCoord> init_coord, UIType ui_type,
               bool suspend)
{
    try
    {
        Optional<int> stdin_fd;
        // json-ui (or dummy) is not intended to be user interactive.
        // So only worry about making the tty your stdin if:
        // (a) ui_type is Terminal, *and*
        // (b) fd 0 is not interactive.
        if (ui_type == UIType::Terminal && not isatty(0))
        {
            // move stdin to another fd, and restore tty as stdin
            stdin_fd = dup(0);
            int tty = open("/dev/tty", O_RDONLY);
            dup2(tty, 0);
            close(tty);
        }

        EventManager event_manager;
        RemoteClient client{session, name, make_ui(ui_type), getpid(), get_env_vars(),
                            client_init, std::move(init_coord), stdin_fd};
        stdin_fd.map(close);

        if (suspend)
            raise(SIGTSTP);
        while (not client.exit_status() and client.is_ui_ok())
            event_manager.handle_next_events(EventMode::Normal);
        return client.exit_status().value_or(-1);
    }
    catch (disconnected& e)
    {
        write_stderr(format("{}\ndisconnecting\n", e.what()));
        return -1;
    }
}

struct convert_to_client_mode
{
    String session;
    String client_name;
    String buffer_name;
    String selections;
};

enum class ServerFlags
{
    None        = 0,
    IgnoreKakrc = 1 << 0,
    Daemon      = 1 << 1,
    ReadOnly    = 1 << 2,
    StartupInfo = 1 << 3,
};
constexpr bool with_bit_ops(Meta::Type<ServerFlags>) { return true; }

int run_server(StringView session, StringView server_init,
               StringView client_init, StringView init_buffer, Optional<BufferCoord> init_coord,
               ServerFlags flags, UIType ui_type, DebugFlags debug_flags,
               ConstArrayView<StringView> files)
{
    static bool terminate = false;
    set_signal_handler(SIGTERM, [](int) { terminate = true; });
    set_signal_handler(SIGINT, [](int) { terminate = true; });
    if ((flags & ServerFlags::Daemon) and session.empty())
    {
        write_stderr("-d needs a session name to be specified with -s\n");
        return -1;
    }

    EventManager        event_manager;
    Server              server{session.empty() ? to_string(getpid()) : session.str(),
                               (bool)(flags & ServerFlags::Daemon)};

    StringRegistry      string_registry;
    GlobalScope         global_scope;
    ShellManager        shell_manager{builtin_env_vars};
    CommandManager      command_manager;
    RegisterManager     register_manager;
    HighlighterRegistry highlighter_registry;
    SharedHighlighters  defined_highlighters;
    ClientManager       client_manager;
    BufferManager       buffer_manager;

    register_options();
    register_registers();
    register_keymaps();
    register_commands();
    register_highlighters();

    global_scope.options()["debug"].set(debug_flags);

    write_to_debug_buffer("*** This is the debug buffer, where debug info will be written ***");

#ifdef KAK_DEBUG
    {
        ProfileScope profile{debug_flags, [&](std::chrono::microseconds duration) {
            write_to_debug_buffer(format("running the unit tests took {} ms", duration.count()));
        }};
        UnitTest::run_all_tests();
    }
#endif

    bool startup_error = false;
    if (not (flags & ServerFlags::IgnoreKakrc)) try
    {
        Context init_context{Context::EmptyContextFlag{}};
        command_manager.execute(format("source {}/kakrc", runtime_directory()),
                                init_context);
    }
    catch (runtime_error& error)
    {
        startup_error = true;
        write_to_debug_buffer(format("error while parsing kakrc:\n"
                                     "    {}", error.what()));
    }

    if (not server_init.empty()) try
    {
        Context init_context{Context::EmptyContextFlag{}};
        command_manager.execute(server_init, init_context);
    }
    catch (runtime_error& error)
    {
        startup_error = true;
        write_to_debug_buffer(format("error while running server init commands:\n"
                                     "    {}", error.what()));
    }

    {
        Context empty_context{Context::EmptyContextFlag{}};
        global_scope.hooks().run_hook(Hook::KakBegin, session, empty_context);
    }

    if (not files.empty()) try
    {
        for (auto& file : files)
        {
            try
            {
                Buffer *buffer = open_or_create_file_buffer(file);
                if (flags & ServerFlags::ReadOnly)
                {
                    buffer->flags() |= Buffer::Flags::ReadOnly;
                    buffer->options().get_local_option("readonly").set(true);
                }
            }
            catch (runtime_error& error)
            {
                startup_error = true;
                write_to_debug_buffer(format("error while opening file '{}':\n"
                                             "    {}", file, error.what()));
            }
        }
    }
    catch (runtime_error& error)
    {
         write_to_debug_buffer(format("error while opening command line files: {}", error.what()));
    }

    int exit_status = 0;
    try
    {
        if (not server.is_daemon())
        {
            local_client = client_manager.create_client(
                 create_local_ui(ui_type), getpid(), {}, get_env_vars(), client_init, init_buffer, std::move(init_coord),
                 [&](int status) { exit_status = status; });

            if (startup_error and local_client)
                local_client->print_status({
                    "error during startup, see `:buffer *debug*` for details",
                    local_client->context().faces()["Error"]
                });

            if (flags & ServerFlags::StartupInfo and local_client)
                show_startup_info(local_client, global_scope.options()["startup_info_version"].get<int>());
        }

        while (not terminate and
               (not client_manager.empty() or server.negotiating() or server.is_daemon()))
        {
            client_manager.redraw_clients();

            // Loop so that eventual inputs happening during the processing are handled as
            // well, avoiding unneeded redraws.
            bool allow_blocking = not client_manager.has_pending_inputs();
            try
            {
                while (event_manager.handle_next_events(EventMode::Normal, nullptr, allow_blocking))
                {
                    if (client_manager.process_pending_inputs())
                        break;
                    allow_blocking = false;
                }
            }
            catch (const cancel&) {}

            client_manager.process_pending_inputs();

            client_manager.clear_client_trash();
            client_manager.clear_window_trash();
            buffer_manager.clear_buffer_trash();
            global_scope.option_registry().clear_option_trash();

            if (local_client and not contains(client_manager, local_client))
            {
                local_client = nullptr;
                if ((not client_manager.empty() or server.is_daemon()) and fork_server_to_background())
                    exit(exit_status); // We do not want to run destructors and hooks here
            }
            else if (convert_to_client_pending)
            {
                kak_assert(local_client);
                auto& local_context = local_client->context();
                String client_name = local_context.name();
                String buffer_name = local_context.buffer().name();
                String selections = selection_list_to_string(ColumnType::Byte, local_context.selections());

                ClientManager::instance().remove_client(*local_client, true, 0);
                client_manager.clear_client_trash();
                local_client = nullptr;
                convert_to_client_pending = false;

                if (fork_server_to_background())
                {
                    ClientManager::instance().clear(false);
                    String session = server.session();
                    server.close_session(false);
                    throw convert_to_client_mode{ std::move(session), std::move(client_name), std::move(buffer_name), std::move(selections) };
                }
            }
        }
    }
    catch (const kill_session& kill)
    {
        exit_status = kill.exit_status;
    }

    {
        Context empty_context{Context::EmptyContextFlag{}};
        global_scope.hooks().run_hook(Hook::KakEnd, "", empty_context);
    }

    return exit_status;
}

int run_filter(StringView keystr, ConstArrayView<StringView> files, bool quiet, StringView suffix_backup)
{
    StringRegistry  string_registry;
    GlobalScope     global_scope;
    EventManager    event_manager;
    ShellManager    shell_manager{builtin_env_vars};
    RegisterManager register_manager;
    BufferManager   buffer_manager;

    register_options();
    register_registers();

    try
    {
        auto keys = parse_keys(keystr);

        auto apply_to_buffer = [&](Buffer& buffer)
        {
            try
            {
                InputHandler input_handler{
                    { buffer, Selection{{0,0}, buffer.back_coord()} },
                    Context::Flags::Draft
                };

                for (auto& key : keys)
                    input_handler.handle_key(key);
            }
            catch (runtime_error& err)
            {
                if (not quiet)
                    write_stderr(format("error while applying keys to buffer '{}': {}\n",
                                        buffer.display_name(), err.what()));
            }
        };

        for (auto& file : files)
        {
            Buffer* buffer = open_file_buffer(file, Buffer::Flags::NoHooks);
            if (not suffix_backup.empty())
                write_buffer_to_file(*buffer, buffer->name() + suffix_backup,
                                     WriteMethod::Overwrite, WriteFlags::None);
            apply_to_buffer(*buffer);
            write_buffer_to_file(*buffer, buffer->name(),
                                 WriteMethod::Overwrite, WriteFlags::None);
            buffer_manager.delete_buffer(*buffer);
        }
        if (not isatty(0))
        {
            Buffer& buffer = *create_buffer_from_string(
                "*stdin*", Buffer::Flags::NoHooks, read_fd(0));
            apply_to_buffer(buffer);
            write_buffer_to_fd(buffer, 1);
            buffer_manager.delete_buffer(buffer);
        }
    }
    catch (runtime_error& err)
    {
        write_stderr(format("error: {}\n", err.what()));
    }

    buffer_manager.clear_buffer_trash();
    return 0;
}

int run_pipe(StringView session)
{
    try
    {
        send_command(session, read_fd(0));
    }
    catch (disconnected& e)
    {
        write_stderr(format("{}\ndisconnecting\n", e.what()));
        return -1;
    }
    return 0;
}

void signal_handler(int signal)
{
    TerminalUI::restore_terminal();
    const char* text = nullptr;
    switch (signal)
    {
        case SIGSEGV: text = "SIGSEGV"; break;
        case SIGFPE:  text = "SIGFPE";  break;
        case SIGQUIT: text = "SIGQUIT"; break;
        case SIGPIPE: text = "SIGPIPE"; break;
    }
    auto msg = format("Received {}, exiting.\nPid: {}\nCallstack:\n{}",
                      text, getpid(), Backtrace{}.desc());
    write_stderr(msg);
    notify_fatal_error(msg);

    if (Server::has_instance())
        Server::instance().close_session();
    if (BufferManager::has_instance())
        BufferManager::instance().backup_modified_buffers();

    if (signal == SIGSEGV)
    {
        // generate core dump
        ::signal(SIGSEGV, SIG_DFL);
        ::kill(getpid(), SIGSEGV);
    }
    else
        abort();
}

}

int main(int argc, char* argv[])
{
    using namespace Kakoune;

    setlocale(LC_ALL, "");

    set_signal_handler(SIGSEGV, signal_handler);
    set_signal_handler(SIGFPE,  signal_handler);
    set_signal_handler(SIGQUIT, signal_handler);
    set_signal_handler(SIGTERM, signal_handler);
    set_signal_handler(SIGPIPE, [](int){});
    set_signal_handler(SIGINT, [](int){});
    set_signal_handler(SIGCHLD, [](int){});
    set_signal_handler(SIGTTOU, SIG_IGN);

    const ParameterDesc param_desc{
        SwitchMap{ { "c", { ArgCompleter{},  "connect to given session" } },
                   { "e", { ArgCompleter{},  "execute argument on client initialisation" } },
                   { "E", { ArgCompleter{},  "execute argument on server initialisation" } },
                   { "n", { {}, "do not source kakrc files on startup" } },
                   { "s", { ArgCompleter{},  "set session name" } },
                   { "d", { {}, "run as a headless session (requires -s)" } },
                   { "p", { ArgCompleter{},  "just send stdin as commands to the given session" } },
                   { "f", { ArgCompleter{},  "filter: for each file, select the entire buffer and execute the given keys" } },
                   { "i", { ArgCompleter{}, "backup the files on which a filter is applied using the given suffix" } },
                   { "q", { {}, "in filter mode, be quiet about errors applying keys" } },
                   { "ui", { ArgCompleter{}, "set the type of user interface to use (terminal, dummy, or json)" } },
                   { "l", { {}, "list existing sessions" } },
                   { "clear", { {}, "clear dead sessions" } },
                   { "debug", { ArgCompleter{}, "initial debug option value" } },
                   { "version", { {}, "display kakoune version and exit" } },
                   { "ro", { {}, "readonly mode" } },
                   { "help", { {}, "display a help message and quit" } } }
    };

    try
    {
        auto show_usage = [&]() {
            write_stdout(format("Usage: {} [options] [file]... [+<line>[:<col>]|+:]\n\n"
                    "Options:\n"
                    "{}\n"
                    "Prefixing a positional argument with a plus (`+`) sign will place the\n"
                    "cursor at a given set of coordinates, or the end of the buffer if the plus\n"
                    "sign is followed only by a colon (`:`)\n",
                    argv[0], generate_switches_doc(param_desc.switches)));
            return 0;
        };

        const auto params = ArrayView<char*>{argv+1, argv + argc}
                          | transform([](auto* s) { return String{s}; })
                          | gather<Vector<String>>();

        if (contains(params, "--help"_sv))
            return show_usage();

        ParametersParser parser{params, param_desc};

        const bool show_help_message = (bool)parser.get_switch("help");
        if (show_help_message)
            return show_usage();

        if (parser.get_switch("version"))
        {
            write_stdout(format("Kakoune {}\n", Kakoune::version));
            return 0;
        }

        const bool list_sessions = (bool)parser.get_switch("l");
        const bool clear_sessions = (bool)parser.get_switch("clear");
        if (list_sessions or clear_sessions)
        {
            for (auto& session : list_files(session_directory()))
            {
                const bool valid = check_session(session);
                if (list_sessions)
                    write_stdout(format("{}{}\n", session, valid ? "" : " (dead)"));
                if (not valid and clear_sessions)
                    unlink(session_path(session).c_str());
            }
            return 0;
        }

        if (auto session = parser.get_switch("p"))
        {
            for (auto opt : { "c", "n", "s", "d", "e", "E", "ro" })
            {
                if (parser.get_switch(opt))
                {
                    write_stderr(format("error: -{} is incompatible with -p\n", opt));
                    return -1;
                }
            }
            return run_pipe(*session);
        }

        auto client_init = parser.get_switch("e").value_or(StringView{});
        auto server_init = parser.get_switch("E").value_or(StringView{});
        const UIType ui_type = parse_ui_type(parser.get_switch("ui").value_or("terminal"));

        if (auto keys = parser.get_switch("f"))
        {
            if (parser.get_switch("ro"))
            {
                write_stderr("error: -ro is incompatible with -f\n");
                return -1;
            }

            Vector<StringView> files;
            for (size_t i = 0; i < parser.positional_count(); ++i)
                files.emplace_back(parser[i]);

            return run_filter(*keys, files, (bool)parser.get_switch("q"),
                              parser.get_switch("i").value_or(StringView{}));
        }

        Vector<StringView> files;
        Optional<BufferCoord> init_coord;
        for (auto& name : parser)
        {
            if (not name.empty() and name[0_byte] == '+')
            {
                if (name == "+" or name  == "+:")
                {
                    client_init = client_init + "; exec gj";
                    continue;
                }
                auto colon = find(name, ':');
                if (auto line = str_to_int_ifp({name.begin()+1, colon}))
                {
                    init_coord = std::max<BufferCoord>({0,0}, {
                        *line - 1,
                        colon != name.end() ?
                            str_to_int_ifp({colon+1, name.end()}).value_or(1) - 1
                          : 0
                    });
                    continue;
                }
            }

            files.emplace_back(name);
        }

        if (auto server_session = parser.get_switch("c"))
        {
            for (auto opt : { "n", "s", "d", "E", "ro" })
            {
                if (parser.get_switch(opt))
                {
                    write_stderr(format("error: -{} is incompatible with -c\n", opt));
                    return -1;
                }
            }
            String new_files;
            for (auto name : files) {
                new_files += format("edit '{}'", escape(real_path(name), "'", '\''));
                if (init_coord) {
                    new_files += format(" {} {}", init_coord->line + 1, init_coord->column + 1);
                    init_coord.reset();
                }
                new_files += ";";
            }

            return run_client(*server_session, {}, new_files + client_init, init_coord, ui_type, false);
        }
        else
        {
            StringView session = parser.get_switch("s").value_or(StringView{});
            try
            {
                auto ignore_kakrc = (bool)parser.get_switch("n");
                auto flags = (ignore_kakrc                                ? ServerFlags::IgnoreKakrc : ServerFlags::None) |
                             (parser.get_switch("d")                      ? ServerFlags::Daemon      : ServerFlags::None) |
                             (parser.get_switch("ro")                     ? ServerFlags::ReadOnly    : ServerFlags::None) |
                             ((argc == 1 or (ignore_kakrc and argc == 2))
                              and isatty(0)                               ? ServerFlags::StartupInfo : ServerFlags::None);
                auto debug_flags = option_from_string(Meta::Type<DebugFlags>{}, parser.get_switch("debug").value_or(""));
                return run_server(session, server_init, client_init, files.empty() ? StringView{} : files[0], init_coord, flags, ui_type, debug_flags, files);
            }
            catch (convert_to_client_mode& convert)
            {
                return run_client(convert.session, convert.client_name,
                                  format("try %^buffer '{}'; select '{}'^; echo converted to client only mode",
                                         escape(convert.buffer_name, "'^", '\\'), convert.selections), {}, ui_type, true);
            }
        }
    }
    catch (parameter_error& error)
    {
        write_stderr(format("Error while parsing parameters: {}\n"
                            "Valid switches:\n"
                            "{}", error.what(),
                            generate_switches_doc(param_desc.switches)));
       return -1;
    }
    catch (Kakoune::exception& error)
    {
        write_stderr(format("Fatal error: {}\n", error.what()));
        return -1;
    }
    catch (std::exception& error)
    {
        write_stderr(format("uncaught exception ({}):\n{}\n", typeid(error).name(), error.what()));
        return -1;
    }
    catch (...)
    {
        write_stderr("uncaught exception");
        return -1;
    }
    return 0;
}

#if defined(__ELF__)
#ifdef __arm__
# define PROGBITS "%progbits"
#else
# define PROGBITS "@progbits"
#endif
asm(".pushsection \".debug_gdb_scripts\", \"MS\"," PROGBITS ",1" R"(
.byte 4
.ascii "kakoune-inline-gdb.py\n"
.ascii "import os.path\n"
.ascii "sys.path.insert(0, os.path.dirname(gdb.current_objfile().filename) + '/../share/kak/gdb/')\n"
.ascii "import gdb.printing\n"
.ascii "import kakoune\n"
.ascii "gdb.printing.register_pretty_printer(gdb.current_objfile(), kakoune.build_pretty_printer())\n\0"
.popsection
)");
#endif<|MERGE_RESOLUTION|>--- conflicted
+++ resolved
@@ -52,14 +52,10 @@
         "» {+b}+{} only duplicates identical selections a single time\n"
         "» {+u}daemonize-session{} command\n"
         "» view mode and mouse scrolling no longer change selections\n"
-<<<<<<< HEAD
         "» {+u}git apply/blame-jump/edit/grep{} commands\n"
         "» {+u}git blame{} works in {+u}git-diff{} and {+u}git-log{} buffers\n"
-=======
-        "» {+u}git apply/edit/grep{} commands\n"
         "» custom completions are no longer sorted if the typed text is empty\n"
         "» {+u}terminal{} now selects implementation based on windowing options\n"
->>>>>>> 9c9f491f
     }, {
         20230805,
         "» Fix FreeBSD/MacOS clang compilation\n"
